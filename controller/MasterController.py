--- conflicted
+++ resolved
@@ -4,13 +4,9 @@
 
 @author: _Xavi
 """
-<<<<<<< HEAD
 from controller.CameraHelper import CameraHelper
+from controller.ScanHelper import ScanHelper
 from controller.RecordingHelper import RecordingHelper
-=======
-from CameraHelper import CameraHelper
-from ScanHelper import ScanHelper
->>>>>>> 8f1d2ebb
 from lantz import Q_
 
 class MasterController():
@@ -21,12 +17,9 @@
         self.stagePos = [0, 0, 0]
         self.__comm_channel = comm_channel
         self.cameraHelper = CameraHelper(self.__comm_channel, self.__model.cameras)
-<<<<<<< HEAD
         self.recordingHelper = RecordingHelper(self.cameraHelper)
-       # self.scanHelper = ScanHelper()  #Make sure compatibility 
-=======
         self.scanHelper = ScanHelper()  #Make sure compatibility 
->>>>>>> 8f1d2ebb
+
        
     def moveStage(self, axis, dist):
         self.stagePos[axis] += dist

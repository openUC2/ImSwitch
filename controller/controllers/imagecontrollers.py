--- conflicted
+++ resolved
@@ -112,13 +112,8 @@
         vsize = int(vmodulus * np.ceil(vsize / vmodulus))
         hsize = int(hmodulus * np.ceil(hsize / hmodulus))
 
-<<<<<<< HEAD
-        self._master.cameraHelper.changeParameter(
-            lambda: self._master.cameraHelper.cropOrca(hpos, vpos, hsize, vsize)
-        )
-=======
         camera.changeParameter(lambda: camera.cropOrca(hpos, vpos, hsize, vsize))
->>>>>>> 71215c40
+
 
         # Final shape values might differ from the user-specified one because of camera limitation x128
         width, height = camera.shape

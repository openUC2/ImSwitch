--- conflicted
+++ resolved
@@ -26,12 +26,8 @@
         self._widget.initControls(self._setupInfo.rois)
 
         self.addROI()
-<<<<<<< HEAD
         self.initParameters()
         self.updateParamsFromCamera()
-=======
-        self.getParameters()
->>>>>>> parent of 88b3b54... Store pixel size separately for each camera
         self.setBinning()
         self.setExposure()
         self.changeTriggerSource()
@@ -321,22 +317,17 @@
 
             self.adjustFrame()
 
-<<<<<<< HEAD
         self.updateFrameActionButtons()
 
     def cameraSwitched(self, _, oldCameraName):
         """ Called when the user switches to another camera. """
         self.saveNonCameraHelperParamValues(oldCameraName)
-=======
-    def cameraSwitched(self):
->>>>>>> parent of 88b3b54... Store pixel size separately for each camera
         self.updateParamsFromCamera()
         self._master.cameraHelper.execOnCurrent(
             lambda c: self.adjustFrame(camera=c)
         )
 
     def getCamAttrs(self):
-<<<<<<< HEAD
         return self._master.cameraHelper.execOnAll(lambda c: {
             'Camera_pixel_size': self.umxpx.value(),  # TODO
             'Camera_model': c.model,
@@ -344,20 +335,6 @@
             'Camera_exposure_time': c.getTimings()[0],
             'Camera_ROI': [*c.frameStart, *c.shape]
         })
-=======
-        self.saveNonCameraHelperParamValues(self._master.cameraHelper.getCurrentCameraName())
-
-        return self._master.cameraHelper.execOnAll(
-            lambda c: {
-                **{
-                    'Camera_model': c.model,
-                    'Camera_binning': c.binning,
-                    'Camera_exposure_time': c.getTimings()[0],
-                    'Camera_ROI': [*c.frameStart, *c.shape]
-                },
-                **self.nonCameraHelpersParamValues[c.name]}
-        )
->>>>>>> eccd1a0c
 
     def getCameraHelperFrameExecFunc(self):
         cameraHelper = self._master.cameraHelper

#!/usr/bin/env -S bash -eux

# Install ImSwitch from our local copy of the repo
cp -r /mnt/ImSwitch /tmp/ImSwitch
cd /tmp/ImSwitch
/bin/bash -c "source /opt/conda/bin/activate imswitch && pip install /tmp/ImSwitch"
# Note(ethanjli): we delete DLL files because they take up a significant amount of space, and
# they should be useless in Linux anyways (as they're Windows-specific)
shopt -s globstar
ls /opt/conda/envs/imswitch/lib/*/*/imswitch/**/*.dll
rm -rf /opt/conda/envs/imswitch/lib/*/*/imswitch/**/*.dll

# Install UC2-REST
git clone https://github.com/openUC2/UC2-REST /tmp/UC2-REST
cd /tmp/UC2-REST
/bin/bash -c "source /opt/conda/bin/activate imswitch && pip install /tmp/UC2-REST"

<<<<<<< HEAD
=======

# Clean up build-only tools

apt-get remove -y \
  git

>>>>>>> 561bfcd3
# Clean up all the package managers at the end

apt -y autoremove
apt-get clean
rm -rf /var/lib/apt/lists/*
/opt/conda/bin/conda clean --all -f -y
rm -rf /opt/conda/pkgs/*
pip3 cache purge || true
rm -rf /root/.cache/pip
rm -rf /tmp/*<|MERGE_RESOLUTION|>--- conflicted
+++ resolved
@@ -15,17 +15,6 @@
 cd /tmp/UC2-REST
 /bin/bash -c "source /opt/conda/bin/activate imswitch && pip install /tmp/UC2-REST"
 
-<<<<<<< HEAD
-=======
-
-# Clean up build-only tools
-
-apt-get remove -y \
-  git
-
->>>>>>> 561bfcd3
-# Clean up all the package managers at the end
-
 apt -y autoremove
 apt-get clean
 rm -rf /var/lib/apt/lists/*

services:
  imswitch-docker-noqt:
    image: imswitch-holo
    privileged: true
    ports:
      - "8001:8001" # frontend, HTTP API, WebSockets API
      - "8888:8888" # Jupyter
    volumes:
      - /etc/machine-id:/etc/machine-id:ro
      - /home/pi/ImSwitchConfig:/home/pi/ImSwitchConfig
      - /home/pi/Datasets:/home/pi/Datasets
      - /media:/media
      - /run/dbus/system_bus_socket:/run/dbus/system_bus_socket      
      - /run/udev:/run/udev:ro

    environment:
      - HEADLESS=1
      - HTTP_PORT=8001
<<<<<<< HEAD
      - CONFIG_PATH=/home/pi/ImSwitchConfig
      - CONFIG_FILE=example_virtual_microscope.json
=======
      #- CONFIG_FILE=example_virtual_microscope.json
>>>>>>> 7963899b
      - UPDATE_GIT=0
      - UPDATE_CONFIG=0
      - DATA_PATH=/home/pi/Datasets
      - SCAN_EXT_DATA_PATH=1
      - EXT_DATA_PATH=/media
      - SSL=0
<<<<<<< HEAD
    restart: always
=======
>>>>>>> 7963899b

  volume-setup:
    # This service ensures that root isn't the owner of /home/pi/Datasets, since Docker auto-creates
    # that path if it didn't exist before for the bind mount, and Docker creates such directories
    # with root ownership.
    image: docker.io/library/alpine:3.22.2@sha256:4b7ce07002c69e8f3d704a9c5d6fd3053be500b7f1c69fc0d80990c2ad8dd412
    volumes:
      - /home/pi/Datasets:/home/pi/Datasets
    command: 'sh -c "chown -R 1000:1000 /home/pi/Datasets; sleep 60"'<|MERGE_RESOLUTION|>--- conflicted
+++ resolved
@@ -10,28 +10,21 @@
       - /home/pi/ImSwitchConfig:/home/pi/ImSwitchConfig
       - /home/pi/Datasets:/home/pi/Datasets
       - /media:/media
-      - /run/dbus/system_bus_socket:/run/dbus/system_bus_socket      
+      - /run/dbus/system_bus_socket:/run/dbus/system_bus_socket
       - /run/udev:/run/udev:ro
 
     environment:
       - HEADLESS=1
       - HTTP_PORT=8001
-<<<<<<< HEAD
       - CONFIG_PATH=/home/pi/ImSwitchConfig
-      - CONFIG_FILE=example_virtual_microscope.json
-=======
-      #- CONFIG_FILE=example_virtual_microscope.json
->>>>>>> 7963899b
+      # - CONFIG_FILE=example_virtual_microscope.json
       - UPDATE_GIT=0
       - UPDATE_CONFIG=0
       - DATA_PATH=/home/pi/Datasets
       - SCAN_EXT_DATA_PATH=1
       - EXT_DATA_PATH=/media
       - SSL=0
-<<<<<<< HEAD
     restart: always
-=======
->>>>>>> 7963899b
 
   volume-setup:
     # This service ensures that root isn't the owner of /home/pi/Datasets, since Docker auto-creates

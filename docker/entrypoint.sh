#!/usr/bin/env bash
# ImSwitch Docker Container Entry Point
# 
# This script handles the initialization and startup of ImSwitch in a Docker container.
# It supports both server and terminal modes, configuration management, and external storage detection.
#
# Environment Variables:
#   HEADLESS           - Run in headless mode: "true"/"1" (GUI disabled)
#   SSL                - Enable SSL: "true" (default) or "false"/"0"
#   HTTP_PORT          - HTTP port for the server (default: 8001)
#   CONFIG_PATH        - Custom configuration directory path
#   CONFIG_FILE        - Specific configuration file to use
#   DATA_PATH          - Default data storage path
#   SCAN_EXT_DATA_PATH - Enable external storage scanning: "true"/"1" or "false" (default)
#   EXT_DATA_PATH      - Mount point directory for external drives (e.g., /media, /Volumes)
#
# Interactive Shell:
#   For an interactive shell with ImSwitch environment activated, use:
#   docker run --entrypoint=venv-shell.sh <image-name>
#
# Storage Management:
#   The new storage management system automatically handles:
#   - Detection of external drives when SCAN_EXT_DATA_PATH=true
#   - Automatic fallback to default paths when external storage unavailable
#   - Runtime path switching via REST API
#
# For more information, see: https://github.com/openUC2/ImSwitch

#set -euo pipefail

# For Picamera2 support on Raspberry Pi, run with:
# docker run -it --privileged \
#   -v /run/dbus/system_bus_socket:/run/dbus/system_bus_socket \
#   -v /dev/dma_heap:/dev/dma_heap \
#   --device /dev/video0:/dev/video0 \
#   --device /dev/video10:/dev/video10 \
#   --device /dev/video11:/dev/video11 \
#   --device /dev/video12:/dev/video12 \
#   -e MODE=terminal \
#   ghcr.io/openuc2/imswitch-noqt:sha-5d54391


check_pi_camera() {
        log "Running libcamera-probe"
        if command -v libcamera-probe >/dev/null 2>&1; then
            libcamera-probe --verbose 2>&1 | tee /tmp/libcamera-probe.log
            if grep -q "Found.*imx" /tmp/libcamera-probe.log; then
                log "Pi camera detected via libcamera-probe"
                return 0
            else
                log "libcamera-probe did not detect a Pi camera"
            fi
        else
            log "libcamera-probe not installed"
        fi

        log "Checking dmesg for camera sensors"
        if dmesg | grep -E "imx[0-9]{3}|ov5647|arducam|rpi_cam" >/dev/null 2>&1; then
            log "Camera sensor driver detected in kernel logs"
            return 0
        else
            log "No camera-related kernel messages found"
        fi

        log "Checking for /dev/video* devices"
        if ls /dev/video* >/dev/null 2>&1; then
            log "Video devices present: $(ls /dev/video*)"
            return 0
        else
            log "No /dev/video* devices found"
        fi

        return 1
        
log() { echo "[$(date +'%F %T')] $*"; }

# ============================================================================
# Environment Variable Defaults
# ============================================================================
CONFIG_PATH="${CONFIG_PATH:-}"
SSL=${SSL:-false}
SCAN_EXT_DATA_PATH=${SCAN_EXT_DATA_PATH:-false}

<<<<<<< HEAD
# ============================================================================
# Server Mode - Start ImSwitch
# ============================================================================
log 'Starting ImSwitch container in server mode'

# Display system information
log 'Listing USB devices'
lsusb || log 'lsusb not available'

log 'Checking external storage mount points'
ls /media 2>/dev/null || log 'No /media directory'



# ============================================================================
# Configuration Path Setup
# ============================================================================
log "Using CONFIG_PATH: $CONFIG_PATH"

# in case the user doesn'T provide the CONFIG_PATH, quit with an error 
if [[ -z "$CONFIG_PATH" ]]; then
    log "Error: Configuration path '$CONFIG_PATH' not provided."
    exit 1
fi
if [[ ! -d "$CONFIG_PATH" ]]; then
    log "Error: Configuration path '$CONFIG_PATH' does not exist."
    exit 1
fi

# in case the user doesn'T provide the CONFIG_PATH, quit with an error 
if [[ -z "$CONFIG_FILE" ]]; then
    log "Error: Configuration file '$CONFIG_FILE' not provided."
    exit 1
fi
if [[ ! -f "$CONFIG_FILE" ]]; then
    log "Error: Configuration file '$CONFIG_FILE' does not exist."
    exit 1
fi

# List available configuration files
log 'Available configuration files:'
ls "${CONFIG_PATH}/imcontrol_setups" 2>/dev/null || log 'Config directory not found'

# Display current options if available
if [[ -f "${CONFIG_PATH}/config/imcontrol_options.json" ]]; then
    log 'Current imcontrol_options.json:'
    cat "${CONFIG_PATH}/config/imcontrol_options.json"
fi

# ============================================================================
# Data Paths Setup
# ============================================================================

# in case the user doesn'T provide the DATA_PATH, quit with an error 
if [[ -z "$DATA_PATH" ]]; then
    log "Error: Data path '$DATA_PATH' not provided."
    exit 1
fi
if [[ ! -d "$DATA_PATH" ]]; then
    log "Error: Data path '$DATA_PATH' does not exist."
    exit 1
fi

# in case the user doesn'T provide the EXT_DATA_PATH, quit with an error 
if [[ -z "$EXT_DATA_PATH" ]]; then
    log "Error: External data path '$EXT_DATA_PATH' not provided."
    exit 1
fi
if [[ ! -d "$EXT_DATA_PATH" ]]; then
    log "Error: External data path '$EXT_DATA_PATH' does not exist."
    exit 1
fi

# ============================================================================
# Activate Python Environment
# ============================================================================
source /opt/conda/bin/activate imswitch

# ============================================================================
# Build ImSwitch Command Line Arguments
# ============================================================================
# Note: The new storage management system handles path resolution internally.
# Legacy arguments are preserved for backward compatibility.

params=()

# Headless mode
if [[ $HEADLESS == "1" || $HEADLESS == "True" || $HEADLESS == "true" ]]; then
    params+=" --headless"
fi

# SSL configuration
if [[ $SSL == "0" || $SSL == "False" || $SSL == "false" ]]; then
    params+=" --no-ssl"
fi

# Network configuration
params+=" --http-port ${HTTP_PORT:-8001}"

# Path configuration
# The storage manager will handle path resolution and validation
params+=" --config-folder ${CONFIG_PATH}"
params+=" --config-file ${CONFIG_FILE}"
params+=" --data-folder ${DATA_PATH}"

# External storage scanning
# When enabled, ImSwitch will automatically detect and use external drives
if [[ $SCAN_EXT_DATA_PATH == "1" || $SCAN_EXT_DATA_PATH == "True" || $SCAN_EXT_DATA_PATH == "true" ]]; then
    params+=" --scan-ext-data-folder"
fi

# External mount point directory
# Typically /media (Linux) or /Volumes (macOS)
params+=" --ext-data-folder ${EXT_DATA_PATH}"

# ============================================================================
# Start ImSwitch
# ============================================================================
log 'Starting ImSwitch with the following parameters:'
log "python3 -m imswitch $params"
# params is a single string, so we use eval to properly pass it as multiple arguments
# example: eval python3 -m imswitch --headless --http-port 8001 --no-ssl --config-folder /Users/bene/ImSwitchConfig --config-file example_virtual_microscope.json --data-folder /Users/bene/ImSwitchConfig  --scan-ext-data-folder --ext-data-folder /Volumes

python3 -m imswitch $params
=======
if [[ "${MODE}" != "terminal" ]];
then
    echo 'Starting the container'
    echo 'Listing USB Bus'
    lsusb
    echo 'Listing external storage devices'
    ls /media

    log 'Checking Raspberry Pi camera availability'


    if check_pi_camera; then
        log "Raspberry Pi camera: AVAILABLE"
    else
        log "Raspberry Pi camera: NOT AVAILABLE"
    fi


    PATCH_DIR=/tmp/ImSwitch-changes
    PATCH_FILE=$PATCH_DIR/diff.patch 

    mkdir -p "$PATCH_DIR"
    if [[ -f "$PATCH_FILE" ]]
    then
        echo "Applying stored patch from $PATCH_FILE"
        cd /tmp/ImSwitch
        git apply "$PATCH_FILE"
    else
        echo 'No patch file found, proceeding without applying changes'
    fi
    
    if [[ "$UPDATE_CONFIG" = "true" ]]
    then
        echo 'Pulling the ImSwitchConfig repository'
        cd /tmp/ImSwitchConfig
        git pull
    fi
    if [[ -z "$CONFIG_PATH" ]]
    then
        echo 'No CONFIG_PATH set, using default config path'
        CONFIG_FILE="${CONFIG_FILE:-/tmp/ImSwitchConfig/imcontrol_setups/example_virtual_microscope.json}"
    else
        echo 'Using custom CONFIG_PATH:' "$CONFIG_PATH" ' which maps to the following files:'
        CONFIG_FILE=None
        echo 'Listing Config Dir'
        ls /config/ImSwitchConfig/imcontrol_setups

        # printing the content of /config/ImSwitchConfig/config/imcontrol_options.json
        cat /config/ImSwitchConfig/config/imcontrol_options.json

    fi
    
    mkdir -p "$PERSISTENT_PIP_DIR"
    export PYTHONUSERBASE="$PERSISTENT_PIP_DIR"
    export PATH="$PERSISTENT_PIP_DIR/bin:$PATH"
    if [[ -n "$PIP_PACKAGES" ]]
    then
        echo "Installing additional packages with UV: $PIP_PACKAGES"
        for package in $PIP_PACKAGES
        do
            /opt/conda/bin/conda run -n imswitch uv pip install --user $package
        done
    fi
    if [[ "$UPDATE_GIT" == true || "$UPDATE_GIT" == "1" ]]
    then
        PATCH_DIR="/tmp/ImSwitch-changes"
        PATCH_FILE="$PATCH_DIR/diff.patch"
        mkdir -p "$PATCH_DIR"
        cd /tmp/ImSwitch
        if [[ -f "$PATCH_FILE" ]]
        then
            echo "Applying stored patch to ImSwitch from: $PATCH_FILE"
            git apply "$PATCH_FILE" || { echo 'Failed to apply patch, aborting fetch'; exit 1; }
        fi
        echo 'Fetching the latest changes from ImSwitch repository'
        git fetch origin
        echo 'Checking for differences between local and remote branch'
        git diff HEAD origin/master > "$PATCH_FILE"
        if [[ -s "$PATCH_FILE" ]]
        then
            echo "New changes detected, patch saved at: $PATCH_FILE"
        else
            echo "No new changes detected in ImSwitch repository, patch not updated"
            rm -f "$PATCH_FILE"
        fi
        echo 'Merging fetched changes from origin/master'
        git merge origin/master
    fi
    if [[ "$UPDATE_INSTALL_GIT" == "true" || "$UPDATE_INSTALL_GIT" == "1" ]]
    then
        echo 'Pulling the ImSwitch repository and installing with UV'
        cd /tmp/ImSwitch
        git pull
        /bin/bash -c 'source /opt/conda/bin/activate imswitch && uv pip install --target /persistent_pip_packages /tmp/ImSwitch'
    fi
    source /opt/conda/bin/activate imswitch
    USB_DEVICE_PATH=${USB_DEVICE_PATH:-/dev/bus/usb}

    params=()
    if [[ $HEADLESS == "1" || $HEADLESS == "True" || $HEADLESS == "true" ]]
    then
        params+=" --headless"
    fi;
    if [[ $SSL == "0" || $SSL == "False" || $SSL == "false" ]]
    then
        params+=" --no-ssl"
    fi;
    params+=" --http-port ${HTTP_PORT:-8001}"
    params+=" --config-folder ${CONFIG_PATH:-None}"
    params+=" --config-file ${CONFIG_FILE:-None}"
    params+=" --ext-data-folder ${DATA_PATH:-None}"
    if [[ $SCAN_EXT_DATA_PATH == "1" || $SCAN_EXT_DATA_PATH == "True" || $SCAN_EXT_DATA_PATH == "true" ]]
    then
        params+=" --scan-ext-data-folder"
    fi;
    params+=" --ext-data-folder ${EXT_DATA_PATH:-None}"
    echo 'Starting Imswitch with the following parameters:'
    echo '/tmp/ImSwitch/main.py' "${params[@]}"
    python3 -m imswitch $params
else
    source /opt/conda/bin/activate imswitch
    echo 'Starting the container in terminal mode'
    exec bash
fi
>>>>>>> 7963899b
<|MERGE_RESOLUTION|>--- conflicted
+++ resolved
@@ -1,6 +1,6 @@
 #!/usr/bin/env bash
 # ImSwitch Docker Container Entry Point
-# 
+#
 # This script handles the initialization and startup of ImSwitch in a Docker container.
 # It supports both server and terminal modes, configuration management, and external storage detection.
 #
@@ -71,7 +71,7 @@
         fi
 
         return 1
-        
+
 log() { echo "[$(date +'%F %T')] $*"; }
 
 # ============================================================================
@@ -81,15 +81,23 @@
 SSL=${SSL:-false}
 SCAN_EXT_DATA_PATH=${SCAN_EXT_DATA_PATH:-false}
 
-<<<<<<< HEAD
 # ============================================================================
 # Server Mode - Start ImSwitch
 # ============================================================================
 log 'Starting ImSwitch container in server mode'
 
-# Display system information
+
 log 'Listing USB devices'
 lsusb || log 'lsusb not available'
+log 'Checking Raspberry Pi camera availability'
+
+
+if check_pi_camera; then
+    log "Raspberry Pi camera: AVAILABLE"
+else
+    log "Raspberry Pi camera: NOT AVAILABLE"
+fi
+
 
 log 'Checking external storage mount points'
 ls /media 2>/dev/null || log 'No /media directory'
@@ -101,7 +109,7 @@
 # ============================================================================
 log "Using CONFIG_PATH: $CONFIG_PATH"
 
-# in case the user doesn'T provide the CONFIG_PATH, quit with an error 
+# in case the user doesn'T provide the CONFIG_PATH, quit with an error
 if [[ -z "$CONFIG_PATH" ]]; then
     log "Error: Configuration path '$CONFIG_PATH' not provided."
     exit 1
@@ -111,7 +119,7 @@
     exit 1
 fi
 
-# in case the user doesn'T provide the CONFIG_PATH, quit with an error 
+# in case the user doesn'T provide the CONFIG_PATH, quit with an error
 if [[ -z "$CONFIG_FILE" ]]; then
     log "Error: Configuration file '$CONFIG_FILE' not provided."
     exit 1
@@ -135,7 +143,7 @@
 # Data Paths Setup
 # ============================================================================
 
-# in case the user doesn'T provide the DATA_PATH, quit with an error 
+# in case the user doesn'T provide the DATA_PATH, quit with an error
 if [[ -z "$DATA_PATH" ]]; then
     log "Error: Data path '$DATA_PATH' not provided."
     exit 1
@@ -145,7 +153,7 @@
     exit 1
 fi
 
-# in case the user doesn'T provide the EXT_DATA_PATH, quit with an error 
+# in case the user doesn'T provide the EXT_DATA_PATH, quit with an error
 if [[ -z "$EXT_DATA_PATH" ]]; then
     log "Error: External data path '$EXT_DATA_PATH' not provided."
     exit 1
@@ -205,130 +213,4 @@
 # params is a single string, so we use eval to properly pass it as multiple arguments
 # example: eval python3 -m imswitch --headless --http-port 8001 --no-ssl --config-folder /Users/bene/ImSwitchConfig --config-file example_virtual_microscope.json --data-folder /Users/bene/ImSwitchConfig  --scan-ext-data-folder --ext-data-folder /Volumes
 
-python3 -m imswitch $params
-=======
-if [[ "${MODE}" != "terminal" ]];
-then
-    echo 'Starting the container'
-    echo 'Listing USB Bus'
-    lsusb
-    echo 'Listing external storage devices'
-    ls /media
-
-    log 'Checking Raspberry Pi camera availability'
-
-
-    if check_pi_camera; then
-        log "Raspberry Pi camera: AVAILABLE"
-    else
-        log "Raspberry Pi camera: NOT AVAILABLE"
-    fi
-
-
-    PATCH_DIR=/tmp/ImSwitch-changes
-    PATCH_FILE=$PATCH_DIR/diff.patch 
-
-    mkdir -p "$PATCH_DIR"
-    if [[ -f "$PATCH_FILE" ]]
-    then
-        echo "Applying stored patch from $PATCH_FILE"
-        cd /tmp/ImSwitch
-        git apply "$PATCH_FILE"
-    else
-        echo 'No patch file found, proceeding without applying changes'
-    fi
-    
-    if [[ "$UPDATE_CONFIG" = "true" ]]
-    then
-        echo 'Pulling the ImSwitchConfig repository'
-        cd /tmp/ImSwitchConfig
-        git pull
-    fi
-    if [[ -z "$CONFIG_PATH" ]]
-    then
-        echo 'No CONFIG_PATH set, using default config path'
-        CONFIG_FILE="${CONFIG_FILE:-/tmp/ImSwitchConfig/imcontrol_setups/example_virtual_microscope.json}"
-    else
-        echo 'Using custom CONFIG_PATH:' "$CONFIG_PATH" ' which maps to the following files:'
-        CONFIG_FILE=None
-        echo 'Listing Config Dir'
-        ls /config/ImSwitchConfig/imcontrol_setups
-
-        # printing the content of /config/ImSwitchConfig/config/imcontrol_options.json
-        cat /config/ImSwitchConfig/config/imcontrol_options.json
-
-    fi
-    
-    mkdir -p "$PERSISTENT_PIP_DIR"
-    export PYTHONUSERBASE="$PERSISTENT_PIP_DIR"
-    export PATH="$PERSISTENT_PIP_DIR/bin:$PATH"
-    if [[ -n "$PIP_PACKAGES" ]]
-    then
-        echo "Installing additional packages with UV: $PIP_PACKAGES"
-        for package in $PIP_PACKAGES
-        do
-            /opt/conda/bin/conda run -n imswitch uv pip install --user $package
-        done
-    fi
-    if [[ "$UPDATE_GIT" == true || "$UPDATE_GIT" == "1" ]]
-    then
-        PATCH_DIR="/tmp/ImSwitch-changes"
-        PATCH_FILE="$PATCH_DIR/diff.patch"
-        mkdir -p "$PATCH_DIR"
-        cd /tmp/ImSwitch
-        if [[ -f "$PATCH_FILE" ]]
-        then
-            echo "Applying stored patch to ImSwitch from: $PATCH_FILE"
-            git apply "$PATCH_FILE" || { echo 'Failed to apply patch, aborting fetch'; exit 1; }
-        fi
-        echo 'Fetching the latest changes from ImSwitch repository'
-        git fetch origin
-        echo 'Checking for differences between local and remote branch'
-        git diff HEAD origin/master > "$PATCH_FILE"
-        if [[ -s "$PATCH_FILE" ]]
-        then
-            echo "New changes detected, patch saved at: $PATCH_FILE"
-        else
-            echo "No new changes detected in ImSwitch repository, patch not updated"
-            rm -f "$PATCH_FILE"
-        fi
-        echo 'Merging fetched changes from origin/master'
-        git merge origin/master
-    fi
-    if [[ "$UPDATE_INSTALL_GIT" == "true" || "$UPDATE_INSTALL_GIT" == "1" ]]
-    then
-        echo 'Pulling the ImSwitch repository and installing with UV'
-        cd /tmp/ImSwitch
-        git pull
-        /bin/bash -c 'source /opt/conda/bin/activate imswitch && uv pip install --target /persistent_pip_packages /tmp/ImSwitch'
-    fi
-    source /opt/conda/bin/activate imswitch
-    USB_DEVICE_PATH=${USB_DEVICE_PATH:-/dev/bus/usb}
-
-    params=()
-    if [[ $HEADLESS == "1" || $HEADLESS == "True" || $HEADLESS == "true" ]]
-    then
-        params+=" --headless"
-    fi;
-    if [[ $SSL == "0" || $SSL == "False" || $SSL == "false" ]]
-    then
-        params+=" --no-ssl"
-    fi;
-    params+=" --http-port ${HTTP_PORT:-8001}"
-    params+=" --config-folder ${CONFIG_PATH:-None}"
-    params+=" --config-file ${CONFIG_FILE:-None}"
-    params+=" --ext-data-folder ${DATA_PATH:-None}"
-    if [[ $SCAN_EXT_DATA_PATH == "1" || $SCAN_EXT_DATA_PATH == "True" || $SCAN_EXT_DATA_PATH == "true" ]]
-    then
-        params+=" --scan-ext-data-folder"
-    fi;
-    params+=" --ext-data-folder ${EXT_DATA_PATH:-None}"
-    echo 'Starting Imswitch with the following parameters:'
-    echo '/tmp/ImSwitch/main.py' "${params[@]}"
-    python3 -m imswitch $params
-else
-    source /opt/conda/bin/activate imswitch
-    echo 'Starting the container in terminal mode'
-    exec bash
-fi
->>>>>>> 7963899b
+python3 -m imswitch $params
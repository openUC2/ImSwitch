import pyqtgraph as pg
from pyqtgraph.Qt import QtCore, QtWidgets

from imcontrol.view import guitools as guitools
from .basewidgets import Widget


class AlignmentLineWidget(Widget):
    """ Alignment widget that displays a line on top of the image in the viewbox."""

    sigAlignmentLineMakeClicked = QtCore.Signal()
    sigAlignmentCheckToggled = QtCore.Signal(bool)  # (enabled)

    def __init__(self, *args, **kwargs):
        super().__init__(*args, **kwargs)

        # Graphical elements
        self.angleEdit = QtWidgets.QLineEdit(self._defaultPreset.alignmentLine.lineAngle)
        self.alignmentCheck = QtWidgets.QCheckBox('Show Alignment Tool')
        self.alignmentLineMakerButton = guitools.BetterPushButton('Alignment Line')
        pen = pg.mkPen(color=(255, 255, 0), width=0.5,
                       style=QtCore.Qt.SolidLine, antialias=True)
        self.alignmentLine = guitools.VispyLineVisual(movable=True)

        # Add items to GridLayout
        alignmentLayout = QtWidgets.QGridLayout()
        self.setLayout(alignmentLayout)
        alignmentLayout.addWidget(QtWidgets.QLabel('Line Angle'), 0, 0)
        alignmentLayout.addWidget(self.angleEdit, 0, 1)
        alignmentLayout.addWidget(self.alignmentLineMakerButton, 1, 0)
        alignmentLayout.addWidget(self.alignmentCheck, 1, 1)

        # Connect signals
        self.alignmentLineMakerButton.clicked.connect(self.sigAlignmentLineMakeClicked)
        self.alignmentCheck.toggled.connect(self.sigAlignmentCheckToggled)

    def getAngleInput(self):
        return float(self.angleEdit.text())

    def setLineAngle(self, angle):
<<<<<<< HEAD
        self.alignmentLine.angle = angle

    def setLineVisibility(self, visible):
        self.alignmentLine.setVisible(visible)
=======
        self.alignmentLine.setAngle(angle)


# Copyright (C) 2020, 2021 TestaLab
# This file is part of ImSwitch.
#
# ImSwitch is free software: you can redistribute it and/or modify
# it under the terms of the GNU General Public License as published by
# the Free Software Foundation, either version 3 of the License, or
# (at your option) any later version.
#
# ImSwitch is distributed in the hope that it will be useful,
# but WITHOUT ANY WARRANTY; without even the implied warranty of
# MERCHANTABILITY or FITNESS FOR A PARTICULAR PURPOSE.  See the
# GNU General Public License for more details.
#
# You should have received a copy of the GNU General Public License
# along with this program.  If not, see <https://www.gnu.org/licenses/>.
>>>>>>> 1c175d72
<|MERGE_RESOLUTION|>--- conflicted
+++ resolved
@@ -38,13 +38,10 @@
         return float(self.angleEdit.text())
 
     def setLineAngle(self, angle):
-<<<<<<< HEAD
         self.alignmentLine.angle = angle
 
     def setLineVisibility(self, visible):
         self.alignmentLine.setVisible(visible)
-=======
-        self.alignmentLine.setAngle(angle)
 
 
 # Copyright (C) 2020, 2021 TestaLab
@@ -61,5 +58,4 @@
 # GNU General Public License for more details.
 #
 # You should have received a copy of the GNU General Public License
-# along with this program.  If not, see <https://www.gnu.org/licenses/>.
->>>>>>> 1c175d72
+# along with this program.  If not, see <https://www.gnu.org/licenses/>.
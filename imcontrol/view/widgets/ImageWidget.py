import napari
import numpy as np
from pyqtgraph.Qt import QtWidgets

import imcontrol.view.guitools as guitools


class ImageWidget(QtWidgets.QWidget):
    """ Widget containing viewbox that displays the new detector frames.  """

    def __init__(self, *args, **kwargs):
        super().__init__(*args, **kwargs)
        
        guitools.addNapariGrayclipColormap()
        self.napariViewer = napari.Viewer(show=False)
        self.imgLayers = {}

        self.viewCtrlLayout = QtWidgets.QGridLayout()
        self.viewCtrlLayout.addWidget(self.napariViewer.window._qt_window, 0, 0)
        self.setLayout(self.viewCtrlLayout)

        self.grid = guitools.VispyGridVisual(color='yellow')
        self.grid.hide()
        self.addItem(self.grid)

        self.crosshair = guitools.VispyCrosshairVisual(color='yellow')
        self.crosshair.hide()
        self.addItem(self.crosshair)

    def setLayers(self, names):
        for name, img in self.imgLayers.items():
            if name not in names:
                self.napariViewer.layers.remove(img)

        def addImage(name, colormap=None):
            self.imgLayers[name] = self.napariViewer.add_image(
                np.zeros((1, 1)), rgb=False, name=name, blending='additive', colormap=colormap
            )

        # This is for preventing reconstruction images displaying here. TODO: Fix the issue
        self.napariViewer.add_image(np.zeros((1, 1)), name='(do not touch)')

        for name in names:
            if name not in self.napariViewer.layers:
                try:
                    addImage(name, name.lower())
                except KeyError:
                    addImage(name, 'grayclip')

    def getImage(self, name):
        return self.imgLayers[name].data

    def setImage(self, name, im):
        self.imgLayers[name].data = im

    def clearImage(self, name):
        self.setImage(name, np.zeros((1, 1)))

    def getImageDisplayLevels(self, name):
        return self.imgLayers[name].contrast_limits

    def setImageDisplayLevels(self, name, minimum, maximum):
        self.imgLayers[name].contrast_limits = (minimum, maximum)

    def getCenterROI(self):
        """ Returns center of viewbox to center a ROI. """
        return self.napariViewer.window.qt_viewer.camera.center[-2:]

    def updateGrid(self, imShape):
        self.grid.update(imShape)

    def setGridVisible(self, visible):
        self.grid.setVisible(visible)

    def setCrosshairVisible(self, visible):
        self.crosshair.setVisible(visible)

    def resetView(self):
        self.napariViewer.reset_view()

    def addItem(self, item):
        item.attach(self.napariViewer,
                    canvas=self.napariViewer.window.qt_viewer.canvas,
                    view=self.napariViewer.window.qt_viewer.view,
                    parent=self.napariViewer.window.qt_viewer.view.scene,
                    order=1e6 + 8000)

<<<<<<< HEAD
    def removeItem(self, item):
        item.detach()
=======
        # Graphical elements
        self.levelsButton = guitools.BetterPushButton('Update Levels')
        self.levelsButton.setEnabled(False)
        self.levelsButton.setSizePolicy(QtWidgets.QSizePolicy.Preferred,
                                        QtWidgets.QSizePolicy.Expanding)
        proxy = QtWidgets.QGraphicsProxyWidget()
        proxy.setWidget(self.levelsButton)
        self.addItem(proxy, row=0, col=2)

        # Viewbox and related elements
        self.vb = self.addViewBox(row=1, col=1)
        self.vb.setMouseMode(pg.ViewBox.RectMode)
        self.img = guitools.OptimizedImageItem()
        self.img.translate(-0.5, -0.5)
        self.vb.addItem(self.img)
        self.vb.setAspectLocked(True)
        self.setAspectLocked(True)
        self.hist = pg.HistogramLUTItem(image=self.img)
        self.hist.vb.setLimits(yMin=0, yMax=66000)
        self.hist.gradient.loadPreset('greyclip')
        self.grid = guitools.Grid(self.vb)
        self.crosshair = guitools.Crosshair(self.vb)
        for tick in self.hist.gradient.ticks:
            tick.hide()
        self.addItem(self.hist, row=1, col=2)
        for tick in self.hist.gradient.ticks:
            tick.hide()
        self.addItem(self.hist, row=1, col=2)
        # x and y profiles
        xPlot = self.addPlot(row=0, col=1)
        xPlot.hideAxis('left')
        xPlot.hideAxis('bottom')
        self.xProfile = xPlot.plot()
        self.ci.layout.setRowMaximumHeight(0, 40)
        xPlot.setXLink(self.vb)
        yPlot = self.addPlot(row=1, col=0)
        yPlot.hideAxis('left')
        yPlot.hideAxis('bottom')
        self.yProfile = yPlot.plot()
        self.yProfile.rotate(90)
        self.ci.layout.setColumnMaximumWidth(0, 40)
        yPlot.setYLink(self.vb)

        # Connect signals
        self.vb.sigResized.connect(self.sigResized)
        self.hist.sigLevelsChanged.connect(self.sigLevelsChanged)
        self.levelsButton.clicked.connect(self.sigUpdateLevelsClicked)
        

# Copyright (C) 2020, 2021 TestaLab
# This file is part of ImSwitch.
#
# ImSwitch is free software: you can redistribute it and/or modify
# it under the terms of the GNU General Public License as published by
# the Free Software Foundation, either version 3 of the License, or
# (at your option) any later version.
#
# ImSwitch is distributed in the hope that it will be useful,
# but WITHOUT ANY WARRANTY; without even the implied warranty of
# MERCHANTABILITY or FITNESS FOR A PARTICULAR PURPOSE.  See the
# GNU General Public License for more details.
#
# You should have received a copy of the GNU General Public License
# along with this program.  If not, see <https://www.gnu.org/licenses/>.
>>>>>>> 1c175d72
<|MERGE_RESOLUTION|>--- conflicted
+++ resolved
@@ -85,57 +85,8 @@
                     parent=self.napariViewer.window.qt_viewer.view.scene,
                     order=1e6 + 8000)
 
-<<<<<<< HEAD
     def removeItem(self, item):
         item.detach()
-=======
-        # Graphical elements
-        self.levelsButton = guitools.BetterPushButton('Update Levels')
-        self.levelsButton.setEnabled(False)
-        self.levelsButton.setSizePolicy(QtWidgets.QSizePolicy.Preferred,
-                                        QtWidgets.QSizePolicy.Expanding)
-        proxy = QtWidgets.QGraphicsProxyWidget()
-        proxy.setWidget(self.levelsButton)
-        self.addItem(proxy, row=0, col=2)
-
-        # Viewbox and related elements
-        self.vb = self.addViewBox(row=1, col=1)
-        self.vb.setMouseMode(pg.ViewBox.RectMode)
-        self.img = guitools.OptimizedImageItem()
-        self.img.translate(-0.5, -0.5)
-        self.vb.addItem(self.img)
-        self.vb.setAspectLocked(True)
-        self.setAspectLocked(True)
-        self.hist = pg.HistogramLUTItem(image=self.img)
-        self.hist.vb.setLimits(yMin=0, yMax=66000)
-        self.hist.gradient.loadPreset('greyclip')
-        self.grid = guitools.Grid(self.vb)
-        self.crosshair = guitools.Crosshair(self.vb)
-        for tick in self.hist.gradient.ticks:
-            tick.hide()
-        self.addItem(self.hist, row=1, col=2)
-        for tick in self.hist.gradient.ticks:
-            tick.hide()
-        self.addItem(self.hist, row=1, col=2)
-        # x and y profiles
-        xPlot = self.addPlot(row=0, col=1)
-        xPlot.hideAxis('left')
-        xPlot.hideAxis('bottom')
-        self.xProfile = xPlot.plot()
-        self.ci.layout.setRowMaximumHeight(0, 40)
-        xPlot.setXLink(self.vb)
-        yPlot = self.addPlot(row=1, col=0)
-        yPlot.hideAxis('left')
-        yPlot.hideAxis('bottom')
-        self.yProfile = yPlot.plot()
-        self.yProfile.rotate(90)
-        self.ci.layout.setColumnMaximumWidth(0, 40)
-        yPlot.setYLink(self.vb)
-
-        # Connect signals
-        self.vb.sigResized.connect(self.sigResized)
-        self.hist.sigLevelsChanged.connect(self.sigLevelsChanged)
-        self.levelsButton.clicked.connect(self.sigUpdateLevelsClicked)
         
 
 # Copyright (C) 2020, 2021 TestaLab
@@ -152,5 +103,4 @@
 # GNU General Public License for more details.
 #
 # You should have received a copy of the GNU General Public License
-# along with this program.  If not, see <https://www.gnu.org/licenses/>.
->>>>>>> 1c175d72
+# along with this program.  If not, see <https://www.gnu.org/licenses/>.
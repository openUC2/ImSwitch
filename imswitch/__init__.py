--- conflicted
+++ resolved
@@ -1,9 +1,5 @@
-<<<<<<< HEAD
-__version__ = '2.0.0'
-=======
 # NEVER EVER CHANGE THIS! It gets altered by the github action!
 __version__ = "v0.0.0" # used to be, but actions will replace this with the current release TAG ->1.2.9
->>>>>>> 96f811e9
 
 
 # Copyright (C) 2020-2021 ImSwitch developers

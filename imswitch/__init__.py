--- conflicted
+++ resolved
@@ -1,11 +1,7 @@
 import glob
 from sys import platform
 # used to be, but actions will replace this with the current release TAG ->1.2.9
-<<<<<<< HEAD
-__version__ = "1.10.0"
-=======
-__version__ = "1.2.9"
->>>>>>> 092818c5
+__version__ = "1.2.10"
 __httpport__ = 8002
 __ssl__ = True
 

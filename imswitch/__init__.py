<<<<<<< HEAD
__version__ = "__version__develop" # used to be, but actions will replace this with the current release TAG ->1.2.9
=======
__version__ = '2.0.0'
>>>>>>> b05a4313


# Copyright (C) 2020-2021 ImSwitch developers
# This file is part of ImSwitch.
#
# ImSwitch is free software: you can redistribute it and/or modify
# it under the terms of the GNU General Public License as published by
# the Free Software Foundation, either version 3 of the License, or
# (at your option) any later version.
#
# ImSwitch is distributed in the hope that it will be useful,
# but WITHOUT ANY WARRANTY; without even the implied warranty of
# MERCHANTABILITY or FITNESS FOR A PARTICULAR PURPOSE.  See the
# GNU General Public License for more details.
#
# You should have received a copy of the GNU General Public License
# along with this program.  If not, see <https://www.gnu.org/licenses/>.<|MERGE_RESOLUTION|>--- conflicted
+++ resolved
@@ -1,8 +1,4 @@
-<<<<<<< HEAD
-__version__ = "__version__develop" # used to be, but actions will replace this with the current release TAG ->1.2.9
-=======
 __version__ = '2.0.0'
->>>>>>> b05a4313
 
 
 # Copyright (C) 2020-2021 ImSwitch developers

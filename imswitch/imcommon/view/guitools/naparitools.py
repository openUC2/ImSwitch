from abc import abstractmethod

import napari
import numpy as np
from napari.utils.translations import trans
from qtpy import QtCore, QtGui, QtWidgets
from vispy.color import Color
from vispy.scene.visuals import Compound, Line, Markers
from vispy.visuals.transforms import STTransform

from .imagetools import minmaxLevels


def addNapariGrayclipColormap():
    if hasattr(napari.utils.colormaps.AVAILABLE_COLORMAPS, 'grayclip'):
        return

    grayclip = []
    for i in range(255):
        grayclip.append([i / 255, i / 255, i / 255])
    grayclip.append([1, 0, 0])
    napari.utils.colormaps.AVAILABLE_COLORMAPS['grayclip'] = napari.utils.Colormap(
        name='grayclip', colors=grayclip
    )


class EmbeddedNapari(napari.Viewer):
    """ Napari viewer to be embedded in non-napari windows. Also includes a
    feature to protect certain layers from being removed when added using
    the add_image method. """

    def __init__(self, *args, show=False, **kwargs):
        super().__init__(*args, show=show, **kwargs)

        # Monkeypatch layer removal methods
        oldDelitemIndices = self.layers._delitem_indices

        def newDelitemIndices(key):
            indices = oldDelitemIndices(key)
            for index in indices[:]:
                layer = index[0][index[1]]
                if hasattr(layer, 'protected') and layer.protected:
                    indices.remove(index)
            return indices

        self.layers._delitem_indices = newDelitemIndices

        # Make menu bar not native
        self.window._qt_window.menuBar().setNativeMenuBar(False)

        # Remove unwanted menu bar items
        menuChildren = self.window._qt_window.findChildren(QtWidgets.QAction)
        for menuChild in menuChildren:
            try:
                if menuChild.text() in [trans._('Close Window'), trans._('Exit')]:
                    self.window.file_menu.removeAction(menuChild)
            except Exception:
                pass

        self.scale_bar.visible = True

    def add_image(self, *args, protected=False, **kwargs):
        result = super().add_image(*args, **kwargs)

        if isinstance(result, list):
            for layer in result:
                layer.protected = protected
        else:
            result.protected = protected

        return result

    def get_widget(self):
        return self.window._qt_window


class NapariBaseWidget(QtWidgets.QWidget):
    """ Base class for Napari widgets. """

    @property
    @abstractmethod
    def name(self):
        pass

    def __init__(self, napariViewer):
        super().__init__()
        self.viewer = napariViewer

    @classmethod
    def addToViewer(cls, napariViewer, position='left'):
        """ Adds this widget to the specified Napari viewer. """

        # Add dock for this widget
        widget = cls(napariViewer)
        napariViewer.window.add_dock_widget(widget, name=widget.name, area=position)

        # Move layer list to bottom
        napariViewer.window._qt_window.removeDockWidget(
            napariViewer.window.qt_viewer.dockLayerList
        )
        napariViewer.window._qt_window.addDockWidget(
            napariViewer.window.qt_viewer.dockLayerList.qt_area,
            napariViewer.window.qt_viewer.dockLayerList
        )
        napariViewer.window.qt_viewer.dockLayerList.show()
        return widget

    def addItemToViewer(self, item):
        item.attach(self.viewer,
                    canvas=self.viewer.window.qt_viewer.canvas,
<<<<<<< HEAD
                    view=self.viewer.window.qt_viewer.canvas.view,
                    parent=self.viewer.window.qt_viewer.canvas.view.scene,
=======
                    view=self.napariViewer.window.qt_viewer.canvas.view,
                    parent=self.napariViewer.window.qt_viewer.canvas.view.scene,
>>>>>>> 19d87c11
                    order=1e6 + 8000)


class NapariUpdateLevelsWidget(NapariBaseWidget):
    """ Napari widget for auto-levelling the currently selected layer with a
    single click. """

    @property
    def name(self):
        return 'update levels widget'

    def __init__(self, napariViewer):
        super().__init__(napariViewer)

        # Update levels button
        self.updateLevelsButton = QtWidgets.QPushButton('Update levels')
        self.updateLevelsButton.clicked.connect(self._on_update_levels)

        # Layout
        self.setLayout(QtWidgets.QVBoxLayout())
        self.layout().addWidget(self.updateLevelsButton)

        # Make sure widget isn't too big
        self.setSizePolicy(QtWidgets.QSizePolicy(QtWidgets.QSizePolicy.Expanding,
                                                 QtWidgets.QSizePolicy.Maximum))

    def _on_update_levels(self):
        for layer in self.viewer.layers.selection:
            layer.contrast_limits = minmaxLevels(layer.data)


class NapariResetViewWidget(NapariBaseWidget):
    """ Napari widget for resetting the dimensional view of the currently
    selected layer with a single click. """

    @property
    def name(self):
        return 'reset view widget'

    def __init__(self, napariViewer):
        super().__init__(napariViewer)

        # Reset buttons and line edit
        self.resetViewButton = QtWidgets.QPushButton('Reset view')
        self.resetViewButton.clicked.connect(self._on_reset_view)
        self.resetOrderButton = QtWidgets.QPushButton('Reset axis order')
        self.resetOrderButton.clicked.connect(self._on_reset_axis_order)
        self.setOrderButton = QtWidgets.QPushButton('Set axis order')
        self.setOrderButton.clicked.connect(self._on_set_axis_order)
        self.setOrderLineEdit = QtWidgets.QLineEdit('0,1')

        # Layout
        self.setLayout(QtWidgets.QVBoxLayout())
        self.layout().addWidget(self.resetViewButton)
        self.layout().addWidget(self.resetOrderButton)
        self.layout().addWidget(self.setOrderLineEdit)
        self.layout().addWidget(self.setOrderButton)

        # Make sure widget isn't too big
        self.setSizePolicy(QtWidgets.QSizePolicy(QtWidgets.QSizePolicy.Expanding,
                                                 QtWidgets.QSizePolicy.Maximum))

    def _on_reset_view(self):
        self.viewer.reset_view()

    def _on_reset_axis_order(self):
        order_curr = self.viewer.dims.order
        self.viewer.dims.order = tuple(sorted(order_curr))
        step_curr = self.viewer.dims.current_step
        step_curr = [0 for _ in step_curr]
        self.viewer.dims.current_step = tuple(step_curr)

    def _on_set_axis_order(self):
        order_new = [int(c) for c in self.setOrderLineEdit.text().split(',')]
        self.viewer.dims.order = tuple(order_new)


class NapariShiftWidget(NapariBaseWidget):
    """ Napari widget for shifting the currently selected layer by a
    user-defined number of pixels. """

    @property
    def name(self):
        return 'image shift controls'

    def __init__(self, napariViewer):
        super().__init__(napariViewer)

        # Title label
        self.titleLabel = QtWidgets.QLabel('<h3>Image shift controls</h3>')

        # Shift up button
        self.upButton = QtWidgets.QPushButton()
        self.upButton.setToolTip('Shift selected layer up')
        self.upButton.setIcon(QtGui.QIcon(f':/themes/{self.viewer.theme}/up_arrow.svg'))
        self.upButton.clicked.connect(self._on_up)

        # Shift right button
        self.rightButton = QtWidgets.QPushButton()
        self.rightButton.setToolTip('Shift selected layer right')
        self.rightButton.setIcon(QtGui.QIcon(f':/themes/{self.viewer.theme}/right_arrow.svg'))
        self.rightButton.clicked.connect(self._on_right)

        # Shift down button
        self.downButton = QtWidgets.QPushButton()
        self.downButton.setToolTip('Shift selected layer down')
        self.downButton.setIcon(QtGui.QIcon(f':/themes/{self.viewer.theme}/down_arrow.svg'))
        self.downButton.clicked.connect(self._on_down)

        # Shift left button
        self.leftButton = QtWidgets.QPushButton()
        self.leftButton.setToolTip('Shift selected layer left')
        self.leftButton.setIcon(QtGui.QIcon(f':/themes/{self.viewer.theme}/left_arrow.svg'))
        self.leftButton.clicked.connect(self._on_left)

        # Reset button
        self.resetButton = QtWidgets.QPushButton('Reset')
        self.resetButton.clicked.connect(self._on_reset)

        # Shift distance field
        self.shiftDistanceLabel = QtWidgets.QLabel('Shift distance:')
        self.shiftDistanceInput = QtWidgets.QSpinBox()
        self.shiftDistanceInput.setMinimum(1)
        self.shiftDistanceInput.setMaximum(9999)
        self.shiftDistanceInput.setValue(1)
        self.shiftDistanceInput.setSuffix(' px')

        # Layout
        self.buttonGrid = QtWidgets.QGridLayout()
        self.buttonGrid.setSpacing(6)
        self.buttonGrid.addWidget(self.upButton, 0, 1)
        self.buttonGrid.addWidget(self.rightButton, 1, 2)
        self.buttonGrid.addWidget(self.downButton, 2, 1)
        self.buttonGrid.addWidget(self.leftButton, 1, 0)
        self.buttonGrid.addWidget(self.resetButton, 1, 1)

        self.shiftDistanceLayout = QtWidgets.QHBoxLayout()
        self.shiftDistanceLayout.setSpacing(12)
        self.shiftDistanceLayout.addWidget(self.shiftDistanceLabel)
        self.shiftDistanceLayout.addWidget(self.shiftDistanceInput, 1)

        self.setLayout(QtWidgets.QVBoxLayout())
        self.layout().setSpacing(24)
        self.layout().addWidget(self.titleLabel)
        self.layout().addLayout(self.buttonGrid)
        self.layout().addLayout(self.shiftDistanceLayout)

        # Make sure widget isn't too big
        self.setSizePolicy(QtWidgets.QSizePolicy(QtWidgets.QSizePolicy.Expanding,
                                                 QtWidgets.QSizePolicy.Maximum))

    def _on_up(self):
        self._do_shift(0, -self._get_shift_distance())

    def _on_right(self):
        self._do_shift(self._get_shift_distance(), 0)

    def _on_down(self):
        self._do_shift(0, self._get_shift_distance())

    def _on_left(self):
        self._do_shift(-self._get_shift_distance(), 0)

    def _on_reset(self):
        for layer in self.viewer.layers.selection:
            layer.translate = [0, 0]

    def _do_shift(self, xDist, yDist):
        for layer in self.viewer.layers.selection:
            y, x = layer.translate
            layer.translate = [y + yDist, x + xDist]

    def _get_shift_distance(self):
        return self.shiftDistanceInput.value()


class VispyBaseVisual(QtCore.QObject):
    def __init__(self):
        super().__init__()
        self._viewer = None
        self._view = None
        self._canvas = None
        self._nodes = []
        self._visible = True
        self._attached = False

    def attach(self, viewer, view, canvas, parent=None, order=0):
        self._viewer = viewer
        self._view = view
        self._canvas = canvas
        self._attached = True

    def detach(self):
        for node in self._nodes:
            node.parent = None

        self._viewer = None
        self._view = None
        self._canvas = None
        self._attached = False

    def setVisible(self, value):
        for node in self._nodes:
            node.visible = value

        self._visible = value

    def show(self):
        self.setVisible(True)

    def hide(self):
        self.setVisible(False)

    def _get_center_line_p1(self, pos, line_length, vertical):
        if vertical:
            return [pos[0], pos[1] - line_length / 2, 0]
        else:
            return [pos[0] - line_length / 2, pos[1], 0]

    def _get_center_line_p2(self, pos, line_length, vertical):
        if vertical:
            return [pos[0], pos[1] + line_length / 2, 0]
        else:
            return [pos[0] + line_length / 2, pos[1], 0]


class VispyROIVisual(VispyBaseVisual):
    sigROIChanged = QtCore.Signal(object, object)

    @property
    def position(self):
        return self._position

    @position.setter
    def position(self, value):
        self._position = np.array(value, dtype=int)
        self._update_position()
        self.sigROIChanged.emit(self.position, self.size)

    @property
    def size(self):
        return self._size

    @size.setter
    def size(self, value):
        self._size = np.array(value, dtype=int)
        self._update_size()
        self.sigROIChanged.emit(self.position, self.size)

    @property
    def bounds(self):
        pos = self.position
        size = self.size
        x0 = int(pos[0])
        y0 = int(pos[1])
        x1 = int(x0 + size[0])
        y1 = int(y0 + size[1])
        return x0, y0, x1, y1

    def __init__(self, rect_color='yellow', handle_color='orange'):
        super().__init__()
        self._drag_mode = None
        self._world_scale = 1

        self._position = [0, 0]
        self._size = [64, 64]

        self._rect_color = Color(rect_color)
        self._handle_color = Color(handle_color)

        # note order is x, y, z for VisPy
        self._rect_line_data2D = np.array(
            [[0, 0, 0], [1, 0, 0], [1, 0, 0], [1, 1, 0],
             [1, 1, 0], [0, 1, 0], [0, 1, 0], [0, 0, 0]]
        )
        self._handle_line_data2D = np.array(
            [[0, 0, 0], [1, 0, 0], [1, 0, 0], [1, 1, 0],
             [1, 1, 0], [0, 1, 0], [0, 1, 0], [0, 0, 0]]
        )
        self._handle_side_length = 16

    def attach(self, viewer, view, canvas, parent=None, order=0):
        super().attach(viewer, view, canvas, parent, order)

        self.rect_node = Compound(
            [Line(connect='segments', method='gl', width=4)],
            parent=parent,
        )
        self.rect_node.transform = STTransform()
        self.rect_node.order = order

        self.handle_node = Compound(
            [Line(connect='segments', method='gl', width=2)],
            parent=parent,
        )
        self.handle_node.transform = STTransform()
        self.handle_node.order = order

        self._nodes = [self.rect_node, self.handle_node]

        canvas.connect(self.on_mouse_press)
        canvas.connect(self.on_mouse_move)
        canvas.connect(self.on_mouse_release)
        self._viewer.camera.events.zoom.connect(self._on_zoom_change)
        self._viewer.dims.events.ndisplay.connect(self._on_data_change)

        self._on_zoom_change(None)
        self._on_data_change(None)
        self._update_position()
        self._update_size()

    def setVisible(self, value):
        super().setVisible(value)
        self._on_data_change(None)

    def _update_position(self):
        if not self._attached:
            return

        self.rect_node.transform.translate = [self._position[0] - 0.5,
                                              self._position[1] - 0.5,
                                              0, 0]
        self._update_handle()

    def _update_size(self):
        if not self._attached:
            return

        self.rect_node.transform.scale = [self._size[0], self._size[1], 1, 1]
        self._update_handle()

    def _update_handle(self):
        if not self._attached:
            return

        self.handle_node.transform.translate = [self._position[0] - 0.5 + self._size[0],
                                                self._position[1] - 0.5 + self._size[1],
                                                0, 0]

    def _on_data_change(self, event):
        if not self._attached or not self._visible:
            return

        # Actual number of displayed dims
        ndisplay = len(self._viewer.dims.displayed)
        if ndisplay != 2:
            raise ValueError('ndisplay not supported')

        self.rect_node._subvisuals[0].set_data(self._rect_line_data2D, self._rect_color)
        self.handle_node._subvisuals[0].set_data(self._handle_line_data2D, self._handle_color)

    def _on_zoom_change(self, event):
        if not self._attached:
            return

        self._world_scale = 1 / self._viewer.camera.zoom
        self.handle_node.transform.scale = [self._handle_side_length * self._world_scale,
                                            self._handle_side_length * self._world_scale,
                                            1, 1]

    def on_mouse_press(self, event):
        if not self._visible or event.button != 1:
            return

        # Determine whether the line was clicked
        mouse_pos = self._view.scene.node_transform(self._view).imap(event.pos)[0:2]

        pos_start = self.position
        pos_end = self.position + self._size

        if (pos_end[0] <= mouse_pos[0] <
                pos_end[0] + self._world_scale * self._handle_side_length and
            pos_end[1] <= mouse_pos[1] <
                pos_end[1] + self._world_scale * self._handle_side_length):
            self._drag_mode = 'scale'
        elif (pos_start[0] <= mouse_pos[0] < pos_end[0] and
              pos_start[1] <= mouse_pos[1] < pos_end[1]):
            self._drag_mode = 'move'
        else:
            return

        # Prepare for dragging
        self._view.interactive = False
        self._start_move_visual_pos = self.position
        self._start_move_visual_size = self.size
        self._start_move_mouse_pos = mouse_pos

    def on_mouse_move(self, event):
        if not self._visible or self._drag_mode is None:
            return

        mouse_pos = self._view.scene.node_transform(self._view).imap(event.pos)[0:2]
        if self._drag_mode == 'move':
            self.position = np.rint(
                self._start_move_visual_pos + mouse_pos - self._start_move_mouse_pos
            )
        elif self._drag_mode == 'scale':
            self.size = np.rint(
                np.clip(self._start_move_visual_size + mouse_pos - self._start_move_mouse_pos,
                        1, None)
            )

    def on_mouse_release(self, event):
        if not self._visible or event.button != 1:
            return

        self._view.interactive = True
        self._drag_mode = None


class VispyLineVisual(VispyBaseVisual):
    sigPositionChanged = QtCore.Signal(np.ndarray, int)

    @property
    def position(self):
        return self._position

    @position.setter
    def position(self, value):
        self._position = np.array(value, dtype=int)
        self._update_position()

    @property
    def angle(self):
        return self._angle

    @angle.setter
    def angle(self, value):
        self._angle = value
        self._update_angle()

    def __init__(self, color='yellow', movable=False):
        super().__init__()
        self._drag_mode = None
        self._world_scale = 1

        self._position = [0, 0]
        self._angle = 0.0

        self._color = Color(color)
        self._movable = movable
        self._click_sensitivity = 16

        # note order is x, y, z for VisPy
        self._line_data2D = np.array(
            [[0, 0, 0], [1, 0, 0]]
        )
        self._line_length = 4096

    def attach(self, viewer, view, canvas, parent=None, order=0):
        super().attach(viewer, view, canvas, parent, order)

        self.node = Compound(
            [Line(connect='segments', method='gl', width=4)],
            parent=parent,
        )
        self.node.transform = STTransform()
        self.node.order = order

        self._nodes = [self.node]

        canvas.connect(self.on_mouse_press)
        canvas.connect(self.on_mouse_move)
        canvas.connect(self.on_mouse_release)
        self._viewer.camera.events.zoom.connect(self._on_zoom_change)
        self._viewer.dims.events.ndisplay.connect(self._on_data_change)

        self._on_zoom_change(None)
        self._on_data_change(None)
        self._update_position()

    def setVisible(self, value):
        super().setVisible(value)
        self._on_data_change(None)

    def _update_position(self):
        if not self._attached:
            return

        angleRad = np.deg2rad(self._angle)
        self.node.transform.translate = [
            self._position[0] - self._line_length / 2 * self._world_scale * (np.cos(angleRad)),
            self._position[1] - self._line_length / 2 * self._world_scale * (np.sin(angleRad)),
            0, 0
        ]

    def _update_angle(self):
        if not self._attached:
            return

        self._line_data2D = np.array(
            [
                [0, 0, 0],
                [self._world_scale * self._line_length * np.cos(np.deg2rad(self._angle)),
                 self._world_scale * self._line_length * np.sin(np.deg2rad(self._angle)),
                 0]
            ]
        )
        self._on_data_change(None)
        self._update_position()

    def _on_data_change(self, event):
        if not self._attached or not self._visible:
            return

        # Actual number of displayed dims
        ndisplay = len(self._viewer.dims.displayed)
        if ndisplay != 2:
            raise ValueError('ndisplay not supported')

        self.node._subvisuals[0].set_data(self._line_data2D, self._color)

    def _on_zoom_change(self, event):
        if not self._attached:
            return

        self._world_scale = 1 / self._viewer.camera.zoom
        self._update_angle()

    def on_mouse_press(self, event):
        if not self._visible or not self._movable or event.button != 1:
            return

        # Determine whether the line was clicked
        mouse_pos = np.array(self._view.scene.node_transform(self._view).imap(event.pos)[0:2])

        s = np.sin(np.deg2rad(-self.angle))
        c = np.cos(np.deg2rad(-self.angle))

        center = np.array(self.position)

        mouse_pos_rot = mouse_pos - center
        mouse_pos_rot = np.array([mouse_pos_rot[0] * c - mouse_pos_rot[1] * s,
                                  mouse_pos_rot[0] * s + mouse_pos_rot[1] * c])
        mouse_pos_rot = mouse_pos_rot + center

        x_start = self.position[0] - self._line_length / 2
        x_end = self.position[0] + self._line_length / 2
        y_start = self.position[1] - self._click_sensitivity * self._world_scale
        y_end = self.position[1] + self._click_sensitivity * self._world_scale

        if x_start <= mouse_pos_rot[0] <= x_end and y_start <= mouse_pos_rot[1] <= y_end:
            self._drag_mode = 'move'
        else:
            return

        # Prepare for dragging
        self._view.interactive = False
        self._start_move_visual_pos = self.position
        self._start_move_mouse_pos = mouse_pos

    def on_mouse_move(self, event):
        if not self._visible or not self._movable or self._drag_mode is None:
            return

        mouse_pos = self._view.scene.node_transform(self._view).imap(event.pos)[0:2]
        if self._drag_mode == 'move':
            self.position = np.rint(
                self._start_move_visual_pos + mouse_pos - self._start_move_mouse_pos
            )

    def on_mouse_release(self, event):
        if not self._visible or not self._movable or event.button != 1:
            return

        self._view.interactive = True
        self._drag_mode = None


class VispyGridVisual(VispyBaseVisual):
    def __init__(self, color='yellow'):
        super().__init__()
        self._color = Color(color).rgba
        self._shape = np.array([0, 0])
        self._line_data2D = None
        self._line_length = 4096

    def attach(self, viewer, view, canvas, parent=None, order=0):
        super().attach(viewer, view, canvas, parent, order)

        self._update_line_data()

        self.node = Compound(
            [Line(connect='segments', method='gl', width=4)],
            parent=parent,
        )
        self.node.transform = STTransform()
        self.node.order = order

        self._nodes = [self.node]

        self._viewer.camera.events.zoom.connect(self._on_zoom_change)
        self._viewer.dims.events.ndisplay.connect(self._on_data_change)

        self._on_data_change(None)

    def setVisible(self, value):
        super().setVisible(value)
        self._on_data_change(None)

    def update(self, shape):
        self._shape = np.array(shape)
        self._update_line_data()

    def _update_line_data(self):
        scaled_line_length = self._line_length / self._viewer.camera.zoom
        self._line_data2D = np.array(
            [
                self._get_center_line_p1(0.25 * self._shape, scaled_line_length, True),
                self._get_center_line_p2(0.25 * self._shape, scaled_line_length, True),
                self._get_center_line_p1(0.375 * self._shape, scaled_line_length, True),
                self._get_center_line_p2(0.375 * self._shape, scaled_line_length, True),
                self._get_center_line_p1(0.50 * self._shape, scaled_line_length, True),
                self._get_center_line_p2(0.50 * self._shape, scaled_line_length, True),
                self._get_center_line_p1(0.625 * self._shape, scaled_line_length, True),
                self._get_center_line_p2(0.625 * self._shape, scaled_line_length, True),
                self._get_center_line_p1(0.75 * self._shape, scaled_line_length, True),
                self._get_center_line_p2(0.75 * self._shape, scaled_line_length, True),

                self._get_center_line_p1(0.25 * self._shape, scaled_line_length, False),
                self._get_center_line_p2(0.25 * self._shape, scaled_line_length, False),
                self._get_center_line_p1(0.375 * self._shape, scaled_line_length, False),
                self._get_center_line_p2(0.375 * self._shape, scaled_line_length, False),
                self._get_center_line_p1(0.50 * self._shape, scaled_line_length, False),
                self._get_center_line_p2(0.50 * self._shape, scaled_line_length, False),
                self._get_center_line_p1(0.625 * self._shape, scaled_line_length, False),
                self._get_center_line_p2(0.625 * self._shape, scaled_line_length, False),
                self._get_center_line_p1(0.75 * self._shape, scaled_line_length, False),
                self._get_center_line_p2(0.75 * self._shape, scaled_line_length, False)
            ]
        )
        self._on_data_change(None)

    def _on_data_change(self, event):
        if not self._attached or not self._visible or self._line_data2D is None:
            return

        # Actual number of displayed dims
        ndisplay = len(self._viewer.dims.displayed)
        if ndisplay != 2:
            raise ValueError('ndisplay not supported')

        self.node._subvisuals[0].set_data(self._line_data2D, self._color)

    def _on_zoom_change(self, event):
        if not self._attached:
            return

        self._update_line_data()


class VispyCrosshairVisual(VispyBaseVisual):
    def __init__(self, color='yellow'):
        super().__init__()
        self._paused = False
        self._mouse_moved_since_press = False
        self._color = Color(color).rgba
        self._line_positions = [0, 0]
        self._line_data2D = None
        self._line_length = 4096

    def attach(self, viewer, view, canvas, parent=None, order=0):
        super().attach(viewer, view, canvas, parent, order)

        self._update_line_data()

        self.node = Compound(
            [Line(connect='segments', method='gl', width=4)],
            parent=parent,
        )
        self.node.transform = STTransform()
        self.node.order = order

        self._nodes = [self.node]

        try:
            canvas.connect(self.on_mouse_press)
            canvas.connect(self.on_mouse_move)
            canvas.connect(self.on_mouse_release)
        except Exception as e:
            print(f'Error connecting to canvas: {e}')
        self._viewer.camera.events.zoom.connect(self._on_zoom_change)
        self._viewer.dims.events.ndisplay.connect(self._on_data_change)

        self._on_data_change(None)

    def setVisible(self, value):
        super().setVisible(value)
        self._on_data_change(None)

    def _update_line_data(self):
        scaled_line_length = self._line_length / self._viewer.camera.zoom
        self._line_data2D = np.array(
            [
                self._get_center_line_p1(self._line_positions, scaled_line_length, True),
                self._get_center_line_p2(self._line_positions, scaled_line_length, True),
                self._get_center_line_p1(self._line_positions, scaled_line_length, False),
                self._get_center_line_p2(self._line_positions, scaled_line_length, False)
            ]
        )
        self._on_data_change(None)

    def _on_data_change(self, event):
        if not self._attached or not self._visible or self._line_data2D is None:
            return

        # Actual number of displayed dims
        ndisplay = len(self._viewer.dims.displayed)
        if ndisplay != 2:
            raise ValueError('ndisplay not supported')

        self.node._subvisuals[0].set_data(self._line_data2D, self._color)

    def _on_zoom_change(self, event):
        if not self._attached:
            return

        self._update_line_data()

    def on_mouse_press(self, event):
        if event.button != 1 or not self._visible:
            return

        self._mouse_moved_since_press = False

    def on_mouse_move(self, event):
        self._mouse_moved_since_press = True

        if not self._visible or self._paused:
            return

        mouse_pos = self._view.scene.node_transform(self._view).imap(event.pos)[0:2]
        self._line_positions = [mouse_pos[0], mouse_pos[1]]
        self._update_line_data()

    def on_mouse_release(self, event):
        if event.button != 1 or not self._visible or self._mouse_moved_since_press:
            return

        self._paused = not self._paused
        if not self._paused:
            self.on_mouse_move(event)


class VispyScatterVisual(VispyBaseVisual):
    def __init__(self, color='red', symbol='x'):
        super().__init__()
        self._color = Color(color)
        self._symbol = symbol
        self._markers_data = -1e8 * np.ones((1, 2))

    def attach(self, viewer, view, canvas, parent=None, order=0):
        super().attach(viewer, view, canvas, parent, order)

        self.node = Markers(pos=self._markers_data, parent=parent)
        self.node.transform = STTransform()
        self.node.order = order

        self._nodes = [self.node]

        self._viewer.dims.events.ndisplay.connect(self._on_data_change)

        self._on_data_change(None)

    def setVisible(self, value):
        super().setVisible(value)
        self._on_data_change(None)

    def setData(self, x, y):
        self._markers_data = np.column_stack((x, y))
        self._on_data_change(None)

    def _on_data_change(self, event):
        if not self._attached or not self._visible:
            return

        # Actual number of displayed dims
        ndisplay = len(self._viewer.dims.displayed)
        if ndisplay != 2:
            raise ValueError('ndisplay not supported')

        self.node.set_data(self._markers_data, edge_color=self._color, face_color=self._color,
                           symbol=self._symbol)<|MERGE_RESOLUTION|>--- conflicted
+++ resolved
@@ -108,13 +108,8 @@
     def addItemToViewer(self, item):
         item.attach(self.viewer,
                     canvas=self.viewer.window.qt_viewer.canvas,
-<<<<<<< HEAD
-                    view=self.viewer.window.qt_viewer.canvas.view,
-                    parent=self.viewer.window.qt_viewer.canvas.view.scene,
-=======
                     view=self.napariViewer.window.qt_viewer.canvas.view,
                     parent=self.napariViewer.window.qt_viewer.canvas.view.scene,
->>>>>>> 19d87c11
                     order=1e6 + 8000)
 
 

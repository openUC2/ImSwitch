--- conflicted
+++ resolved
@@ -4,7 +4,6 @@
 
 # TODO: Import managers dynamically - similar to the controllers - to save time
 from imswitch.imcontrol.model import (
-<<<<<<< HEAD
     DetectorsManager,
     LasersManager,
     MultiManager,
@@ -40,13 +39,7 @@
     LepmonManager,
     ExperimentManager,
     ObjectiveManager,
-=======
-    DetectorsManager, LasersManager, MultiManager, PositionersManager,
-    RecordingManager, RS232sManager, SLMManager, SIMManager, DPCManager, LEDMatrixsManager, MCTManager, ROIScanManager, WebRTCManager, HyphaManager,
-    UC2ConfigManager, AutofocusManager, HistoScanManager, StresstestManager, PixelCalibrationManager, LightsheetManager, NidaqManager, FOVLockManager,
-    StandManager, RotatorsManager, LEDsManager, ScanManagerBase, ScanManagerPointScan, ScanManagerMoNaLISA, FlatfieldManager, 
-    FlowStopManager, WorkflowManager, TimelapseManager, LepmonManager, ExperimentManager, ObjectiveManager, ArkitektManager
->>>>>>> c4488952
+    ArkitektManager,
 )
 from arkitekt_next import easy, interactive, find
 from mikro_next.api.schema import from_array_like
@@ -149,7 +142,6 @@
             self.mctManager = MCTManager(self.__setupInfo.mct)
         self.nidaqManager = NidaqManager(self.__setupInfo.nidaq)
         self.roiscanManager = ROIScanManager(self.__setupInfo.roiscan)
-<<<<<<< HEAD
         if "Lightsheet" in self.__setupInfo.availableWidgets:
             self.lightsheetManager = LightsheetManager(self.__setupInfo.lightsheet)
         if "WebRTC" in self.__setupInfo.availableWidgets:
@@ -180,23 +172,8 @@
             self.FOVLockManager = FOVLockManager(self.__setupInfo.fovLock)
         if "Workflow" in self.__setupInfo.availableWidgets:
             self.workflowManager = WorkflowManager()
-=======
-        if "Lightsheet" in self.__setupInfo.availableWidgets: self.lightsheetManager = LightsheetManager(self.__setupInfo.lightsheet)
-        if "WebRTC" in self.__setupInfo.availableWidgets: self.webrtcManager = WebRTCManager(self.__setupInfo.webrtc)
-        if "Timelapse" in self.__setupInfo.availableWidgets: self.timelapseManager = TimelapseManager()
-        if "Experiment" in self.__setupInfo.availableWidgets: self.experimentManager = ExperimentManager(self.__setupInfo.experiment)
-        if "Objective" in self.__setupInfo.availableWidgets: self.objectiveManager = ObjectiveManager(self.__setupInfo.objective)
-        if "HistoScan" in self.__setupInfo.availableWidgets: self.HistoScanManager = HistoScanManager(self.__setupInfo.HistoScan)
-        if "Stresstest" in self.__setupInfo.availableWidgets: self.StresstestManager = StresstestManager(self.__setupInfo.Stresstest)
-        if "FlowStop" in self.__setupInfo.availableWidgets: self.FlowStopManager = FlowStopManager(self.__setupInfo.FlowStop)
-        if "Lepmon" in self.__setupInfo.availableWidgets: self.LepmonManager = LepmonManager(self.__setupInfo.Lepmon)
-        if "FlatField" in self.__setupInfo.availableWidgets: self.FlatfieldManager = FlatfieldManager(self.__setupInfo.Flatfield)
-        if "PixelCalibration" in self.__setupInfo.availableWidgets: self.PixelCalibrationManager = PixelCalibrationManager(self.__setupInfo.PixelCalibration)
-        if "AutoFocus" in self.__setupInfo.availableWidgets: self.AutoFocusManager = AutofocusManager(self.__setupInfo.autofocus)
-        if "FOV" in self.__setupInfo.availableWidgets: self.FOVLockManager = FOVLockManager(self.__setupInfo.fovLock)
-        if "Workflow" in self.__setupInfo.availableWidgets: self.workflowManager = WorkflowManager()
-        if "Arkitekt" in self.__setupInfo.availableWidgets: self.arkitektManager = ArkitektManager(self.__setupInfo.arkitekt)
->>>>>>> c4488952
+        if "Arkitekt" in self.__setupInfo.availableWidgets:
+            self.arkitektManager = ArkitektManager(self.__setupInfo.arkitekt)
         # load all implugin-related managers and add them to the class
         # try to get it from the plugins
         # If there is a imswitch_sim_manager, we want to add this as self.imswitch_sim_widget to the

from imswitch.imcontrol.model.managers.ArkitektManager import set_global_context_locally
from ..basecontrollers import ImConWidgetController
from imswitch.imcommon.model import dirtools, initLogger, APIExport
import xarray as xr
from arkitekt_next import register, easy, progress
from mikro_next.api.schema import (
    Image,
    from_array_like,
    create_stage,
    PartialAffineTransformationViewInput,
)
from typing import Generator
import os
import datetime
import tifffile as tif
import time
import numpy as np

# =========================
# Controller
# =========================
class ArkitektController(ImConWidgetController):
    """
    Controller for the Arkitekt widget.
    """

    def __init__(self, *args, **kwargs):
        super().__init__(*args, **kwargs)
        self._logger = initLogger(self)
        self._logger.debug("Initializing")

        allDetectorNames = self._master.detectorsManager.getAllDeviceNames()
        if len(allDetectorNames) == 0:
            return
        self.mDetector = self._master.detectorsManager[
            self._master.detectorsManager.getAllDeviceNames()[0]
        ]

        self.arkitekt_app = self._master.arkitektManager.get_arkitekt_app()
        self.arkitekt_app.register(self.moveToSampleLoadingPosition)
        self.arkitekt_app.register(self.runTileScan)
        self.arkitekt_app.run_detached()

    def moveToSampleLoadingPosition(
        self, speed: float = 10000, is_blocking: bool = True
    ):
        """Move to sample loading position."""
        positionerNames = self._master.positionersManager.getAllDeviceNames()
        if len(positionerNames) == 0:
            self._logger.warning(
                "No positioners available to move to sample loading position."
            )
            return
        positionerName = positionerNames[0]
        self._logger.debug(
            f"Moving to sample loading position for positioner {positionerName}"
        )
        self._master.positionersManager[positionerName].moveToSampleLoadingPosition(
            speed=speed, is_blocking=is_blocking
        )
        
    @APIExport(runOnUIThread=False)  
    def runTileScanInThread(self,
        center_x_micrometer: float | None = None,
        center_y_micrometer: float | None = None,
        range_x_micrometer: float = 100,
        range_y_micrometer: float = 100,
        step_x_micrometer: float | None = None,
        step_y_micrometer: float | None = None,
        overlap_percent: float = 10.0,
        illumination_channel: str | None = None,
        illumination_intensity: float = 100,
        exposure_time: float | None = None,
        gain: float | None = None,
        speed: float = 10000,
        positionerName: str | None = None,
        performAutofocus: bool = False,
        autofocus_range: float = 100,
        autofocus_resolution: float = 10,
        autofocus_illumination_channel: str | None = None,
        objective_id: int | None = None):
        """Run tile scan in a separate thread."""
        import threading

        mThread = threading.Thread(
            target=self.runTileScan,
            kwargs={
                'center_x_micrometer': center_x_micrometer,
                'center_y_micrometer': center_y_micrometer,
                'range_x_micrometer': range_x_micrometer,
                'range_y_micrometer': range_y_micrometer,
                'step_x_micrometer': step_x_micrometer,
                'step_y_micrometer': step_y_micrometer,
                'overlap_percent': overlap_percent,
                'illumination_channel': illumination_channel,
                'illumination_intensity': illumination_intensity,
                'exposure_time': exposure_time,
                'gain': gain,
                'speed': speed,
                'positionerName': positionerName,
                'performAutofocus': performAutofocus,
                'autofocus_range': autofocus_range,
                'autofocus_resolution': autofocus_resolution,
                'autofocus_illumination_channel': autofocus_illumination_channel,
                'objective_id': objective_id
            }
        )
        mThread.start()
        return 1
    
    def acquire_frame(self, frameSync: int = 3):

        # ensure we get a fresh frame
        timeoutFrameRequest = 1 # seconds # TODO: Make dependent on exposure time
        cTime = time.time()
        
        lastFrameNumber=-1
        while(1):
            # get frame and frame number to get one that is newer than the one with illumination off eventually
            mFrame, currentFrameNumber = self.mDetector.getLatestFrame(returnFrameNumber=True)
            if lastFrameNumber==-1:
                # first round
                lastFrameNumber = currentFrameNumber
            if time.time()-cTime> timeoutFrameRequest:
                # in case exposure time is too long we need break at one point
                if mFrame is None: 
                    mFrame = self.mDetector.getLatestFrame(returnFrameNumber=False) 
                break
            if currentFrameNumber <= lastFrameNumber+frameSync:
                time.sleep(0.01) # off-load CPU
            else:
                break
        return mFrame
    
    @APIExport(runOnUIThread=False)
    def runTileScan(
        self,
        center_x_micrometer: float | None = None,
        center_y_micrometer: float | None = None,
        range_x_micrometer: float = 5000,
        range_y_micrometer: float = 5000,
        step_x_micrometer: float | None = None,
        step_y_micrometer: float | None = None,
        overlap_percent: float = 10.0,
        illumination_channel: str | None = "LED",
        illumination_intensity: float = 1024,
        exposure_time: float | None = None,
        gain: float | None = None,
        speed: float = 10000,
        positionerName: str | None = None,
        performAutofocus: bool = False,
        autofocus_range: float = 100,
        autofocus_resolution: float = 10,
        autofocus_illumination_channel: str | None = None,
        objective_id: int | None = None,
        t_settle: float = 0.2, 
    ) -> Generator[Image, None, None]:
        """Run a tile scan with enhanced control over imaging parameters.

        Runs a tile scan by moving the specified positioner in a grid pattern centered
        at the given coordinates, capturing images at each position with specified 
        illumination and camera settings, and yielding the images with appropriate
        affine transformations for stitching.
        
        The step size is automatically calculated based on the current objective's
        field of view and the specified overlap percentage, unless explicitly provided.

        Args:
            center_x_micrometer (float | None): Center position in the X direction (micrometers).
                If None, uses current X position.
            center_y_micrometer (float | None): Center position in the Y direction (micrometers).
                If None, uses current Y position.
            range_x_micrometer (float): Total range to scan in the X direction (micrometers).
            range_y_micrometer (float): Total range to scan in the Y direction (micrometers).
            step_x_micrometer (float | None): Step size in the X direction (micrometers).
                If None, automatically calculated based on objective FOV and overlap.
            step_y_micrometer (float | None): Step size in the Y direction (micrometers).
                If None, automatically calculated based on objective FOV and overlap.
            overlap_percent (float): Percentage of overlap between adjacent tiles (0-100).
                Only used if step_x/y_micrometer are None. Default is 10%.
            illumination_channel (str | None): Name of the illumination source to use.
                If None, uses current illumination settings.
            illumination_intensity (float): Intensity value for the illumination source (0-100).
            exposure_time (float | None): Exposure time in milliseconds. If None, uses current setting.
            gain (float | None): Camera gain value. If None, uses current setting.
            speed (float): Speed of the positioner movement (units per second).
            positionerName (str | None): Name of the positioner to use. If None,
                the first available positioner will be used.
            performAutofocus (bool): Whether to perform autofocus at each tile position.
            autofocus_range (float): Range for autofocus scan in Z direction (micrometers).
            autofocus_resolution (float): Step size for autofocus scan (micrometers).
            autofocus_illumination_channel (str | None): Illumination channel to use for autofocus.
                If None, uses the same as illumination_channel.
            objective_id (int | None): ID of the objective to use (0 or 1).
                If specified, the objective will be moved to this position before scanning
                and magnification will be retrieved from ObjectiveManager. If None, uses current objective.

        Yields:
            Image: Captured image with affine transformation for stitching.

        Example:
            >>> # Scan with automatic step size and specific objective
            >>> for image in runTileScan(
            ...     center_x_micrometer=5000, 
            ...     center_y_micrometer=5000,
            ...     range_x_micrometer=1000,
            ...     range_y_micrometer=1000,
            ...     overlap_percent=10,  # 10% overlap
            ...     illumination_channel="LED",
            ...     illumination_intensity=50,
            ...     exposure_time=100,
            ...     objective_id=1,  # Switch to objective 1 (0-based indexing)
            ...     performAutofocus=True
            ... ):
            ...     # Process each image
            ...     pass
            
            >>> # Or specify step size manually
            >>> for image in runTileScan(
            ...     center_x_micrometer=5000,
            ...     center_y_micrometer=5000,
            ...     range_x_micrometer=1000,
            ...     range_y_micrometer=1000,
            ...     step_x_micrometer=200,
            ...     step_y_micrometer=200,
            ...     illumination_channel="LED",
            ...     objective_id=0  # Switch to objective 0
            ... ):
            ...     pass
        """
        # Get objective manager for FOV calculation
        objective_manager = None
        if hasattr(self._master, 'objectiveManager'):
            objective_manager = self._master.objectiveManager
        
        # Handle objective switching if specified
        objective_magnification = None
        if objective_id is not None:
            # Get objective controller for moving the objective
            objective_controller = None
            try:
                objective_controller = self._master.getController('Objective')
                if objective_controller is not None:
                    self._logger.debug(f"Moving to objective ID: {objective_id}")
                    objective_controller.moveToObjective(objective_id)  # This is a blocking operation
                    self._logger.debug(f"Successfully moved to objective ID: {objective_id}")
                else:
                    self._logger.warning("ObjectiveController not available, cannot switch objective")
            except Exception as e:
                self._logger.error(f"Failed to move to objective ID {objective_id}: {e}")
        
        # Calculate step sizes based on objective FOV if not provided
        if step_x_micrometer is None or step_y_micrometer is None:
            if objective_manager is not None:
                fov = objective_manager.getCurrentFOV()
                if fov is not None:
                    fov_x, fov_y = fov
                    # Calculate step size with overlap
                    # step = FOV * (1 - overlap/100)
                    overlap_factor = 1.0 - (overlap_percent / 100.0)
                    
                    if step_x_micrometer is None:
                        step_x_micrometer = fov_x * overlap_factor
                        self._logger.debug(f"Calculated step_x from FOV: {step_x_micrometer:.2f} µm "
                                         f"(FOV: {fov_x:.2f} µm, overlap: {overlap_percent}%)")
                    
                    if step_y_micrometer is None:
                        step_y_micrometer = fov_y * overlap_factor
                        self._logger.debug(f"Calculated step_y from FOV: {step_y_micrometer:.2f} µm "
                                         f"(FOV: {fov_y:.2f} µm, overlap: {overlap_percent}%)")
                else:
                    self._logger.warning("Could not get FOV from ObjectiveManager - no detector dimensions set?")
            else:
                self._logger.warning("ObjectiveManager not available for automatic step size calculation")
            
            # Fallback to default values if still None
            if step_x_micrometer is None:
                step_x_micrometer = 100.0
                self._logger.warning(f"Using default step_x_micrometer: {step_x_micrometer} µm")
            if step_y_micrometer is None:
                step_y_micrometer = 100.0
                self._logger.warning(f"Using default step_y_micrometer: {step_y_micrometer} µm")
        
        # Get objective magnification from manager after potential switch
        if objective_manager is not None:
            objective_magnification = objective_manager.getCurrentMagnification()
            if objective_magnification is not None:
                current_objective_slot = objective_manager.getCurrentObjective()
                self._logger.debug(f"Using objective slot {current_objective_slot} with magnification: {objective_magnification}x")
        
        # Get positioner
        if positionerName is None:
            positionerNames = self._master.positionersManager.getAllDeviceNames()
            if len(positionerNames) == 0:
                self._logger.error("No positioners available for tile scan")
                return
            positionerName = positionerNames[0]
        
        mPositioner = self._master.positionersManager[positionerName]
        
        # Get current position and use as center if not provided
        current_pos = mPositioner.getPosition()
        if center_x_micrometer is None:
            center_x_micrometer = current_pos.get("X", 0)
            self._logger.debug(f"Using current X position as center: {center_x_micrometer}")
        if center_y_micrometer is None:
            center_y_micrometer = current_pos.get("Y", 0)
            self._logger.debug(f"Using current Y position as center: {center_y_micrometer}")
        
        # Calculate start positions from center and range
        xStart = center_x_micrometer - range_x_micrometer / 2
        yStart = center_y_micrometer - range_y_micrometer / 2
        
        # Use the new parameter names internally
        xRange = int(range_x_micrometer)
        yRange = int(range_y_micrometer)
        xStep = int(step_x_micrometer)
        yStep = int(step_y_micrometer)
        
        self._logger.debug(f"Starting tile scan for positioner {positionerName}")
        self._logger.debug(f"Scan parameters: center=({center_x_micrometer}, {center_y_micrometer}), "
                         f"range=({range_x_micrometer}, {range_y_micrometer}), "
                         f"step=({step_x_micrometer}, {step_y_micrometer})")
        
        # Set up camera parameters if specified
        if exposure_time is not None and exposure_time > 0:
            self._commChannel.sharedAttrs.sigAttributeSet(
                ['Detector', None, None, "exposureTime"], exposure_time
            )
            self._logger.debug(f"Setting exposure time to {exposure_time}ms")
        
        if gain is not None and gain >= 0:
            self._commChannel.sharedAttrs.sigAttributeSet(
                ['Detector', None, None, "gain"], gain
            )
            self._logger.debug(f"Setting gain to {gain}")
        
        # Set up illumination if specified
        original_illumination_state = None
        if illumination_channel is not None:
            try:
                # Store original state to restore later
                laser_manager = self._master.lasersManager
                if illumination_channel in laser_manager.getAllDeviceNames():
                    laser = laser_manager[illumination_channel]
                    original_illumination_state = {
                        'enabled': laser.enabled,
                        'value': laser.power if hasattr(laser, 'power') else 0
                    }
                    # Set illumination
                    laser.setValue(illumination_intensity)
                    if laser.enabled == 0:
                        laser.setEnabled(1)
                    self._logger.debug(f"Set illumination {illumination_channel} to {illumination_intensity}")
            except Exception as e:
                self._logger.warning(f"Failed to set illumination channel {illumination_channel}: {e}")
        
        # Get autofocus controller if needed
        autofocusController = None
        if performAutofocus:
            autofocusController = self._master.getController('Autofocus')
            if autofocusController is None:
                self._logger.warning("Autofocus requested but AutofocusController not available")
                performAutofocus = False
            
            # Set autofocus illumination if different from main illumination
            if autofocus_illumination_channel and autofocus_illumination_channel != illumination_channel:
                # TODO: Implement temporary illumination switching for autofocus
                self._logger.debug(f"Using autofocus illumination channel: {autofocus_illumination_channel}")
        
        # Start camera if not running
        if not self.mDetector._running:
            self.mDetector.startAcquisition()
        
        # Create stage for stitching metadata
        try:
            stage = create_stage(name=f"Tile Scan Stage - {center_x_micrometer},{center_y_micrometer}")
        except Exception as e:
            self._logger.error(f"Failed to create stage for tile scan: {e}")
            stage = None
        
        # Create directory for saving tiles if stage creation failed
        save_dir = None
        metadata_list = []
        if stage is None:
            # Get data storage path from ImSwitch config
            data_path = dirtools.UserFileDirs.Data
            timestamp = datetime.datetime.now().strftime("%Y%m%d_%H%M%S")
            scan_name = f"tilescan_{timestamp}_cx{center_x_micrometer:.0f}_cy{center_y_micrometer:.0f}"
            save_dir = os.path.join(data_path, scan_name)
            os.makedirs(save_dir, exist_ok=True)
            self._logger.info(f"Saving tiles to: {save_dir}")
            
        # Get positioner (moved earlier to access before calculating center)
        # Already retrieved above when checking center positions
        
        # Get current position
        current_pos = mPositioner.getPosition()
        current_x = current_pos.get("X", xStart)
        current_y = current_pos.get("Y", yStart)
        
        self._logger.debug(f"Starting scan from position: ({current_x}, {current_y})")
        
        # Calculate number of tiles in each direction
        num_tiles_x = int(xRange / xStep) + 1
        num_tiles_y = int(yRange / yStep) + 1
        total_tiles = num_tiles_x * num_tiles_y
        
        self._logger.info(f"Starting snake scan: {num_tiles_x}x{num_tiles_y} tiles "
                         f"({total_tiles} total), step: ({xStep}, {yStep}) µm, "
                         f"overlap: {overlap_percent}%")
        
        # Perform scan in snake pattern
        tile_count = 0
        
        for iy in range(num_tiles_y):
            for ix in range(num_tiles_x):
                # Snake pattern: reverse x direction on odd rows
                if iy % 2 == 1:
                    # Odd row: scan right to left
                    actual_ix = num_tiles_x - 1 - ix
                else:
                    # Even row: scan left to right
                    actual_ix = ix
                
                # Calculate absolute position
                actual_x = xStart + actual_ix * xStep
                actual_y = yStart + iy * yStep
                
                # Move to position
                mPositioner.move(
                    value=(actual_x, actual_y),
                    axis="XY",
                    is_absolute=True,
                    is_blocking=True, 
                    speed=(speed, speed)
                )
                # Wait for settling
                time.sleep(t_settle)
                
                # Perform autofocus at this position if requested
                if performAutofocus and autofocusController is not None:
                    try:
                        autofocusController.autoFocus(
                            rangez=autofocus_range,
                            resolutionz=autofocus_resolution,
                            defocusz=0
                        )
                        self._logger.debug(f"Autofocus completed at tile ({actual_ix}, {iy})")
                    except Exception as e:
                        self._logger.error(f"Autofocus failed at tile ({actual_ix}, {iy}): {e}")
                
                # Capture image
                numpy_array = self.acquire_frame(frameSync=2)
                
                # Create affine transformation matrix for stitching
                affine_matrix_four_d = [
                    [1, 0, 0, actual_x],
                    [0, 1, 0, actual_y],
                    [0, 0, 1, 0],
                    [0, 0, 0, 1],
                ]
                
                # Create image with metadata
                actual_id = iy * num_tiles_x + ix
                image_name = f"Tile_{actual_id}_{actual_ix:03d}_{iy:03d}_x{actual_x:.1f}_y{actual_y:.1f}"
                if illumination_channel:
                    image_name += f"_{illumination_channel}"
<<<<<<< HEAD
                # ensure we have rgb frame
                if numpy_array.ndim == 2:
                    import numpy as np
                    numpy_array = numpy_array[:, :, np.newaxis]
=======
                
                # ensure we have a channel axis 
                if len(numpy_array.shape) == 2:
                    numpy_array = np.expand_dims(numpy_array, axis=-1)
                
>>>>>>> 3aef25c4
                if stage is not None:
                    print("Image has the following properties: ", numpy_array.shape)
                    image = from_array_like(
                        xr.DataArray(
                            numpy_array,
                            dims=["y", "x", "c"],
                            attrs={
                                "tile_x": actual_ix,
                                "tile_y": iy,
                                "position_x_um": actual_x,
                                "position_y_um": actual_y,
                                "illumination_channel": illumination_channel or "unknown",
                                "illumination_intensity": illumination_intensity,
                                "exposure_time_ms": exposure_time,
                                "gain": gain,
                                "objective_magnification": objective_magnification,
                            }
                        ),
                        transformation_views=[
                            PartialAffineTransformationViewInput(
                                affineMatrix=affine_matrix_four_d,
                                stage=stage
                            )
                        ],
                        name=image_name,
                    )
                else:
                    # Save as individual TIF files with JSON metadata
                    
                    # Create metadata dictionary
                    tile_metadata = {
                        "tile_index_x": actual_ix,
                        "tile_index_y": iy,
                        "position_x_um": actual_x,
                        "position_y_um": actual_y,
                        "center_x_um": center_x_micrometer,
                        "center_y_um": center_y_micrometer,
                        "illumination_channel": illumination_channel or "unknown",
                        "illumination_intensity": illumination_intensity,
                        "exposure_time_ms": exposure_time,
                        "gain": gain,
                        "objective_magnification": objective_magnification,
                        "affine_matrix": affine_matrix_four_d,
                        "image_shape": list(numpy_array.shape),
                        "dtype": str(numpy_array.dtype),
                    }
                    
                    # Add to metadata list
                    metadata_list.append(tile_metadata)
                    
                    # Save TIF file
                    tif_filename = f"{image_name}.tif"
                    tif_path = os.path.join(save_dir, tif_filename)
                    tif.imwrite(tif_path, numpy_array)
                    
                    self._logger.debug(f"Saved tile to {tif_path}")
                    
                    # Create a dummy image object for consistency (won't be yielded)
                    image = None
                
                tile_count += 1
                self._logger.debug(f"Captured tile {tile_count}/{total_tiles} at ({actual_x}, {actual_y})")
                
                if stage is not None and image is not None:
                    yield image
        
        # Save metadata JSON file if we were saving individual TIFs
        if save_dir is not None and metadata_list:
            import json
            
            # Create comprehensive scan metadata
            scan_metadata = {
                "scan_info": {
                    "timestamp": datetime.datetime.now().isoformat(),
                    "center_x_um": center_x_micrometer,
                    "center_y_um": center_y_micrometer,
                    "range_x_um": range_x_micrometer,
                    "range_y_um": range_y_micrometer,
                    "step_x_um": step_x_micrometer,
                    "step_y_um": step_y_micrometer,
                    "overlap_percent": overlap_percent,
                    "num_tiles_x": num_tiles_x,
                    "num_tiles_y": num_tiles_y,
                    "total_tiles": total_tiles,
                    "positioner": positionerName,
                    "illumination_channel": illumination_channel,
                    "illumination_intensity": illumination_intensity,
                    "exposure_time_ms": exposure_time,
                    "gain": gain,
                    "objective_magnification": objective_magnification,
                    "autofocus_enabled": performAutofocus,
                },
                "tiles": metadata_list
            }
            
            # Save metadata JSON
            metadata_path = os.path.join(save_dir, "scan_metadata.json")
            with open(metadata_path, 'w') as f:
                json.dump(scan_metadata, f, indent=2)
            
            self._logger.info(f"Saved scan metadata to {metadata_path}")
        
        # move back to starting position
        mPositioner.move(
            value=(current_x, current_y),
            axis="XY",
            is_absolute=True,
            is_blocking=False,
            speed=(speed, speed)
        )
        # Restore original illumination state if it was changed
        if original_illumination_state is not None and illumination_channel is not None:
            try:
                laser = self._master.lasersManager[illumination_channel]
                laser.setValue(original_illumination_state['value'])
                laser.setEnabled(original_illumination_state['enabled'])
                self._logger.debug(f"Restored illumination {illumination_channel} to original state")
            except Exception as e:
                self._logger.warning(f"Failed to restore illumination state: {e}")
        
        self._logger.info(f"Tile scan completed: {tile_count} tiles captured")


    @APIExport(runOnUIThread=False)
    def deconvolve(self) -> int:
        """Trigger deconvolution via Arkitekt."""
        # grab an image
        frame = self.mDetector.getLatestFrame()  # X,Y,C, uint8 numpy array
        numpy_array = list(frame)[0]

        # Deconvolve using Arkitekt
        deconvolved_image = self._master.arkitektManager.upload_and_deconvolve_image(
            numpy_array
        )
        # QUESTION: Is this a synchronous call? Do we need to wait for the result?
        # The result that came back was none

        if deconvolved_image is not None:
            print("Image deconvolution successful!")
            return 2
        else:
            print("Deconvolution failed, returning original image")
            return 1<|MERGE_RESOLUTION|>--- conflicted
+++ resolved
@@ -58,8 +58,8 @@
         self._master.positionersManager[positionerName].moveToSampleLoadingPosition(
             speed=speed, is_blocking=is_blocking
         )
-        
-    @APIExport(runOnUIThread=False)  
+
+    @APIExport(runOnUIThread=False)
     def runTileScanInThread(self,
         center_x_micrometer: float | None = None,
         center_y_micrometer: float | None = None,
@@ -107,13 +107,13 @@
         )
         mThread.start()
         return 1
-    
+
     def acquire_frame(self, frameSync: int = 3):
 
         # ensure we get a fresh frame
         timeoutFrameRequest = 1 # seconds # TODO: Make dependent on exposure time
         cTime = time.time()
-        
+
         lastFrameNumber=-1
         while(1):
             # get frame and frame number to get one that is newer than the one with illumination off eventually
@@ -123,15 +123,15 @@
                 lastFrameNumber = currentFrameNumber
             if time.time()-cTime> timeoutFrameRequest:
                 # in case exposure time is too long we need break at one point
-                if mFrame is None: 
-                    mFrame = self.mDetector.getLatestFrame(returnFrameNumber=False) 
+                if mFrame is None:
+                    mFrame = self.mDetector.getLatestFrame(returnFrameNumber=False)
                 break
             if currentFrameNumber <= lastFrameNumber+frameSync:
                 time.sleep(0.01) # off-load CPU
             else:
                 break
         return mFrame
-    
+
     @APIExport(runOnUIThread=False)
     def runTileScan(
         self,
@@ -153,15 +153,15 @@
         autofocus_resolution: float = 10,
         autofocus_illumination_channel: str | None = None,
         objective_id: int | None = None,
-        t_settle: float = 0.2, 
+        t_settle: float = 0.2,
     ) -> Generator[Image, None, None]:
         """Run a tile scan with enhanced control over imaging parameters.
 
         Runs a tile scan by moving the specified positioner in a grid pattern centered
-        at the given coordinates, capturing images at each position with specified 
+        at the given coordinates, capturing images at each position with specified
         illumination and camera settings, and yielding the images with appropriate
         affine transformations for stitching.
-        
+
         The step size is automatically calculated based on the current objective's
         field of view and the specified overlap percentage, unless explicitly provided.
 
@@ -201,7 +201,7 @@
         Example:
             >>> # Scan with automatic step size and specific objective
             >>> for image in runTileScan(
-            ...     center_x_micrometer=5000, 
+            ...     center_x_micrometer=5000,
             ...     center_y_micrometer=5000,
             ...     range_x_micrometer=1000,
             ...     range_y_micrometer=1000,
@@ -214,7 +214,7 @@
             ... ):
             ...     # Process each image
             ...     pass
-            
+
             >>> # Or specify step size manually
             >>> for image in runTileScan(
             ...     center_x_micrometer=5000,
@@ -232,7 +232,7 @@
         objective_manager = None
         if hasattr(self._master, 'objectiveManager'):
             objective_manager = self._master.objectiveManager
-        
+
         # Handle objective switching if specified
         objective_magnification = None
         if objective_id is not None:
@@ -248,7 +248,7 @@
                     self._logger.warning("ObjectiveController not available, cannot switch objective")
             except Exception as e:
                 self._logger.error(f"Failed to move to objective ID {objective_id}: {e}")
-        
+
         # Calculate step sizes based on objective FOV if not provided
         if step_x_micrometer is None or step_y_micrometer is None:
             if objective_manager is not None:
@@ -258,12 +258,12 @@
                     # Calculate step size with overlap
                     # step = FOV * (1 - overlap/100)
                     overlap_factor = 1.0 - (overlap_percent / 100.0)
-                    
+
                     if step_x_micrometer is None:
                         step_x_micrometer = fov_x * overlap_factor
                         self._logger.debug(f"Calculated step_x from FOV: {step_x_micrometer:.2f} µm "
                                          f"(FOV: {fov_x:.2f} µm, overlap: {overlap_percent}%)")
-                    
+
                     if step_y_micrometer is None:
                         step_y_micrometer = fov_y * overlap_factor
                         self._logger.debug(f"Calculated step_y from FOV: {step_y_micrometer:.2f} µm "
@@ -272,7 +272,7 @@
                     self._logger.warning("Could not get FOV from ObjectiveManager - no detector dimensions set?")
             else:
                 self._logger.warning("ObjectiveManager not available for automatic step size calculation")
-            
+
             # Fallback to default values if still None
             if step_x_micrometer is None:
                 step_x_micrometer = 100.0
@@ -280,14 +280,14 @@
             if step_y_micrometer is None:
                 step_y_micrometer = 100.0
                 self._logger.warning(f"Using default step_y_micrometer: {step_y_micrometer} µm")
-        
+
         # Get objective magnification from manager after potential switch
         if objective_manager is not None:
             objective_magnification = objective_manager.getCurrentMagnification()
             if objective_magnification is not None:
                 current_objective_slot = objective_manager.getCurrentObjective()
                 self._logger.debug(f"Using objective slot {current_objective_slot} with magnification: {objective_magnification}x")
-        
+
         # Get positioner
         if positionerName is None:
             positionerNames = self._master.positionersManager.getAllDeviceNames()
@@ -295,9 +295,9 @@
                 self._logger.error("No positioners available for tile scan")
                 return
             positionerName = positionerNames[0]
-        
+
         mPositioner = self._master.positionersManager[positionerName]
-        
+
         # Get current position and use as center if not provided
         current_pos = mPositioner.getPosition()
         if center_x_micrometer is None:
@@ -306,35 +306,35 @@
         if center_y_micrometer is None:
             center_y_micrometer = current_pos.get("Y", 0)
             self._logger.debug(f"Using current Y position as center: {center_y_micrometer}")
-        
+
         # Calculate start positions from center and range
         xStart = center_x_micrometer - range_x_micrometer / 2
         yStart = center_y_micrometer - range_y_micrometer / 2
-        
+
         # Use the new parameter names internally
         xRange = int(range_x_micrometer)
         yRange = int(range_y_micrometer)
         xStep = int(step_x_micrometer)
         yStep = int(step_y_micrometer)
-        
+
         self._logger.debug(f"Starting tile scan for positioner {positionerName}")
         self._logger.debug(f"Scan parameters: center=({center_x_micrometer}, {center_y_micrometer}), "
                          f"range=({range_x_micrometer}, {range_y_micrometer}), "
                          f"step=({step_x_micrometer}, {step_y_micrometer})")
-        
+
         # Set up camera parameters if specified
         if exposure_time is not None and exposure_time > 0:
             self._commChannel.sharedAttrs.sigAttributeSet(
                 ['Detector', None, None, "exposureTime"], exposure_time
             )
             self._logger.debug(f"Setting exposure time to {exposure_time}ms")
-        
+
         if gain is not None and gain >= 0:
             self._commChannel.sharedAttrs.sigAttributeSet(
                 ['Detector', None, None, "gain"], gain
             )
             self._logger.debug(f"Setting gain to {gain}")
-        
+
         # Set up illumination if specified
         original_illumination_state = None
         if illumination_channel is not None:
@@ -354,7 +354,7 @@
                     self._logger.debug(f"Set illumination {illumination_channel} to {illumination_intensity}")
             except Exception as e:
                 self._logger.warning(f"Failed to set illumination channel {illumination_channel}: {e}")
-        
+
         # Get autofocus controller if needed
         autofocusController = None
         if performAutofocus:
@@ -362,23 +362,23 @@
             if autofocusController is None:
                 self._logger.warning("Autofocus requested but AutofocusController not available")
                 performAutofocus = False
-            
+
             # Set autofocus illumination if different from main illumination
             if autofocus_illumination_channel and autofocus_illumination_channel != illumination_channel:
                 # TODO: Implement temporary illumination switching for autofocus
                 self._logger.debug(f"Using autofocus illumination channel: {autofocus_illumination_channel}")
-        
+
         # Start camera if not running
         if not self.mDetector._running:
             self.mDetector.startAcquisition()
-        
+
         # Create stage for stitching metadata
         try:
             stage = create_stage(name=f"Tile Scan Stage - {center_x_micrometer},{center_y_micrometer}")
         except Exception as e:
             self._logger.error(f"Failed to create stage for tile scan: {e}")
             stage = None
-        
+
         # Create directory for saving tiles if stage creation failed
         save_dir = None
         metadata_list = []
@@ -390,29 +390,29 @@
             save_dir = os.path.join(data_path, scan_name)
             os.makedirs(save_dir, exist_ok=True)
             self._logger.info(f"Saving tiles to: {save_dir}")
-            
+
         # Get positioner (moved earlier to access before calculating center)
         # Already retrieved above when checking center positions
-        
+
         # Get current position
         current_pos = mPositioner.getPosition()
         current_x = current_pos.get("X", xStart)
         current_y = current_pos.get("Y", yStart)
-        
+
         self._logger.debug(f"Starting scan from position: ({current_x}, {current_y})")
-        
+
         # Calculate number of tiles in each direction
         num_tiles_x = int(xRange / xStep) + 1
         num_tiles_y = int(yRange / yStep) + 1
         total_tiles = num_tiles_x * num_tiles_y
-        
+
         self._logger.info(f"Starting snake scan: {num_tiles_x}x{num_tiles_y} tiles "
                          f"({total_tiles} total), step: ({xStep}, {yStep}) µm, "
                          f"overlap: {overlap_percent}%")
-        
+
         # Perform scan in snake pattern
         tile_count = 0
-        
+
         for iy in range(num_tiles_y):
             for ix in range(num_tiles_x):
                 # Snake pattern: reverse x direction on odd rows
@@ -422,22 +422,22 @@
                 else:
                     # Even row: scan left to right
                     actual_ix = ix
-                
+
                 # Calculate absolute position
                 actual_x = xStart + actual_ix * xStep
                 actual_y = yStart + iy * yStep
-                
+
                 # Move to position
                 mPositioner.move(
                     value=(actual_x, actual_y),
                     axis="XY",
                     is_absolute=True,
-                    is_blocking=True, 
+                    is_blocking=True,
                     speed=(speed, speed)
                 )
                 # Wait for settling
                 time.sleep(t_settle)
-                
+
                 # Perform autofocus at this position if requested
                 if performAutofocus and autofocusController is not None:
                     try:
@@ -449,10 +449,10 @@
                         self._logger.debug(f"Autofocus completed at tile ({actual_ix}, {iy})")
                     except Exception as e:
                         self._logger.error(f"Autofocus failed at tile ({actual_ix}, {iy}): {e}")
-                
+
                 # Capture image
                 numpy_array = self.acquire_frame(frameSync=2)
-                
+
                 # Create affine transformation matrix for stitching
                 affine_matrix_four_d = [
                     [1, 0, 0, actual_x],
@@ -460,24 +460,17 @@
                     [0, 0, 1, 0],
                     [0, 0, 0, 1],
                 ]
-                
+
                 # Create image with metadata
                 actual_id = iy * num_tiles_x + ix
                 image_name = f"Tile_{actual_id}_{actual_ix:03d}_{iy:03d}_x{actual_x:.1f}_y{actual_y:.1f}"
                 if illumination_channel:
                     image_name += f"_{illumination_channel}"
-<<<<<<< HEAD
-                # ensure we have rgb frame
-                if numpy_array.ndim == 2:
-                    import numpy as np
-                    numpy_array = numpy_array[:, :, np.newaxis]
-=======
-                
-                # ensure we have a channel axis 
+
+                # ensure we have a channel axis
                 if len(numpy_array.shape) == 2:
                     numpy_array = np.expand_dims(numpy_array, axis=-1)
-                
->>>>>>> 3aef25c4
+
                 if stage is not None:
                     print("Image has the following properties: ", numpy_array.shape)
                     image = from_array_like(
@@ -506,7 +499,7 @@
                     )
                 else:
                     # Save as individual TIF files with JSON metadata
-                    
+
                     # Create metadata dictionary
                     tile_metadata = {
                         "tile_index_x": actual_ix,
@@ -524,30 +517,30 @@
                         "image_shape": list(numpy_array.shape),
                         "dtype": str(numpy_array.dtype),
                     }
-                    
+
                     # Add to metadata list
                     metadata_list.append(tile_metadata)
-                    
+
                     # Save TIF file
                     tif_filename = f"{image_name}.tif"
                     tif_path = os.path.join(save_dir, tif_filename)
                     tif.imwrite(tif_path, numpy_array)
-                    
+
                     self._logger.debug(f"Saved tile to {tif_path}")
-                    
+
                     # Create a dummy image object for consistency (won't be yielded)
                     image = None
-                
+
                 tile_count += 1
                 self._logger.debug(f"Captured tile {tile_count}/{total_tiles} at ({actual_x}, {actual_y})")
-                
+
                 if stage is not None and image is not None:
                     yield image
-        
+
         # Save metadata JSON file if we were saving individual TIFs
         if save_dir is not None and metadata_list:
             import json
-            
+
             # Create comprehensive scan metadata
             scan_metadata = {
                 "scan_info": {
@@ -572,14 +565,14 @@
                 },
                 "tiles": metadata_list
             }
-            
+
             # Save metadata JSON
             metadata_path = os.path.join(save_dir, "scan_metadata.json")
             with open(metadata_path, 'w') as f:
                 json.dump(scan_metadata, f, indent=2)
-            
+
             self._logger.info(f"Saved scan metadata to {metadata_path}")
-        
+
         # move back to starting position
         mPositioner.move(
             value=(current_x, current_y),
@@ -597,7 +590,7 @@
                 self._logger.debug(f"Restored illumination {illumination_channel} to original state")
             except Exception as e:
                 self._logger.warning(f"Failed to restore illumination state: {e}")
-        
+
         self._logger.info(f"Tile scan completed: {tile_count} tiles captured")
 
 

--- conflicted
+++ resolved
@@ -94,7 +94,7 @@
         self._widget.setImageNapari(np.uint16(self.imageToDisplay), colormap="gray", name=name, pixelsize=(1,1), translation=(0,0))
 
     def recordFlatfield(self, nFrames=10, nGauss=16, defocusPosition = 200, defocusAxis="Z"):
-        ''' 
+        '''
         This method defocusses the sample and records a series of images to produce a flatfield image
         '''
         flatfield = []
@@ -237,23 +237,15 @@
 
             # Encode the NumPy array to JPEG format with 80% quality
             imagearraygf = ndi.filters.gaussian_filter(img, self.nGauss)
-            is_success, buffer = cv2.imencode(".jpg", img, [int(cv2.IMWRITE_JPEG_QUALITY), 80])
+            is_success, buffer = cv2.imencode(".jpg", imagearraygf, [int(cv2.IMWRITE_JPEG_QUALITY), 80])
 
             # Check if encoding was successful
             if is_success:
                 # Get the size of the JPEG image
-<<<<<<< HEAD
-                size = len(buffer)
-            else:
-                size = 0
-        self.allfocusvals.append(size)
-=======
                 focusquality = len(buffer)
             else:
                 focusquality = 0
-                print("Failed to encode image")
         self.allfocusvals.append(focusquality)
->>>>>>> 7f285029
 
     @staticmethod
     def extract(marray, crop_size):

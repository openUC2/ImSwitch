--- conflicted
+++ resolved
@@ -1579,58 +1579,6 @@
             self.queue.append((img, coords, metadata))
 
     def _process_queue(self):
-<<<<<<< HEAD
-        if isZARR:
-
-            tmp_dir = TemporaryDirectory()
-            store_path = os.path.join(tmp_dir.name, "tiled.zarr")
-            print("Zarr store path", store_path)
-
-            # define grid
-            with open_ome_zarr(store_path, layout="tiled", mode="a", channel_names=["Mono"]) as dataset:
-                tiles = dataset.make_tiles(
-                    "tiled_raw", grid_shape=self.grid_shape, tile_shape=self.tile_shape, dtype=self.dtype
-                )
-                while self.isRunning:
-                    if not self.queue:
-                        time.sleep(.02) # unload CPU
-                        continue
-                    img, coords, metadata = self.queue.popleft()
-
-                    # flip image if needed
-                    if self.flipX:
-                        img = np.fliplr(img)
-                    if self.flipY:
-                        img = np.flipud(img)
-                    self._place_on_canvas(img, coords)
-
-                    # write image to disk
-                    # tif.write(data=img, metadata=metadata)
-                    row = metadata['Plane']['IndexX']
-                    column = metadata['Plane']['IndexY']
-                    tiles.write_tile(img, row, column)
-
-
-        else:
-            with tifffile.TiffWriter(self.file_path, bigtiff=True, append=True) as tif:
-                while self.isRunning:
-                    if not self.queue:
-                        time.sleep(.02) # unload CPU
-                        continue
-                    img, coords, metadata = self.queue.popleft()
-
-                    # flip image if needed
-                    if self.flipX:
-                        img = np.fliplr(img)
-                    if self.flipY:
-                        img = np.flipud(img)
-
-                    self._place_on_canvas(img, coords)
-                    # write image to disk
-                    #metadata e.g. {"Pixels": {"PhysicalSizeX": 0.2, "PhysicalSizeXUnit": "\\u00b5m", "PhysicalSizeY": 0.2, "PhysicalSizeYUnit": "\\u00b5m"}, "Plane": {"PositionX": -100, "PositionY": -100, "IndexX": 0, "IndexY": 0}}
-                    tif.write(data=img, metadata=metadata)
-
-=======
         with tifffile.TiffWriter(self.file_path, bigtiff=True, append=True) as tif:
             while self.isRunning:
                 if not self.queue:
@@ -1649,7 +1597,6 @@
                 #metadata e.g. {"Pixels": {"PhysicalSizeX": 0.2, "PhysicalSizeXUnit": "\\u00b5m", "PhysicalSizeY": 0.2, "PhysicalSizeYUnit": "\\u00b5m"}, "Plane": {"PositionX": -100, "PositionY": -100, "IndexX": 0, "IndexY": 0}}
                 tif.write(data=img, metadata=metadata)
                 
->>>>>>> 0ea82f8a
     def _place_on_canvas(self, img, coords):
         if self.isStitchAshlar and IS_ASHLAR_AVAILABLE:
             # in case we want to process it with ASHLAR later on

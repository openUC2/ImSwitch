--- conflicted
+++ resolved
@@ -41,12 +41,9 @@
 from pydantic import BaseModel, Field
 import tifffile as tif
 import time
-<<<<<<< HEAD
-=======
 from imswitch.imcommon.model import dirtools
 from datetime import datetime
 from typing import Optional
->>>>>>> 540a1c66
 
 ROOT = os.path.dirname(__file__)
 
@@ -75,24 +72,14 @@
         self.specialFcts = specialFcts
 
     def move_stage(self, distance, is_absolute, axis, speed):
-<<<<<<< HEAD
-        return self.stage.move(distance, is_absolute, axis, speed)
-
-=======
         return self.stage.move(value=distance, is_absolute=is_absolute, axis=axis, speed=speed)
-    
->>>>>>> 540a1c66
+
     def set_illumination(self, channel, intensity):
         # TODO: implement mChannel
         self.illumination.setEnabled(True*bool(intensity))
         return self.illumination.setValue(intensity)
-<<<<<<< HEAD
-
-    def snap_image(self, exposure, gain):
-=======
-    
+
     def snap_image(self, exposure=None, gain=None):
->>>>>>> 540a1c66
         # TODO: Implement the epxosure/gain values
         return self.camera.getLatestFrame()
 
@@ -271,20 +258,14 @@
             @track.on("ended")
             def on_ended():
                 self.__logger.debug(f"Track {track.kind} ended")
-<<<<<<< HEAD
-                
+
     @APIExport()
     def start_hypha_service(self, service_id="UC2ImSwitch", server_url="https://chat.bioimage.io", workspace=None, token=None):
         #mThread = threading.Thread(target=self.start_service, args=(service_id, server_url, workspace, token))
         #mThread.start()
         self.start_service(service_id, server_url, workspace, token, is_async=True)
-        
+
     def start_service(self, service_id="UC2ImSwitch", server_url="https://chat.bioimage.io", workspace=None, token=None, is_async=False):
-=======
-    
-    @APIExport(runOnUIThread=True) 
-    def start_service(self, service_id, server_url="https://chat.bioimage.io", workspace=None, token=None):
->>>>>>> 540a1c66
         '''
         This logs into the Hypha Server and starts the service.
         It also registers the extensions that will hook up the microsocpe to the chatbot
@@ -302,7 +283,7 @@
             # automatically open default browser and return the login token
             webbrowser.open(message['login_url']) # TODO: pass login token to qtwebview
             print(f"Please open your browser and login at: {message['login_url']}")
-            
+
         try:
             if is_async:
                 token = login_async({"server_url": server_url,
@@ -402,13 +383,8 @@
 
     def move_stage(self, kwargs=None):
         '''Move the stage to a specified position, the unit of distance is micrometers.'''
-<<<<<<< HEAD
-        if kwargs is not None:
-            config = MovePositionerInputop(**kwargs)
-=======
         if kwargs is not None:            
             config = MovePositionerInput(**kwargs)
->>>>>>> 540a1c66
         distance = config.distance
         is_absolute = config.is_absolute
         axis = config.axis
@@ -454,12 +430,7 @@
             print(f"Script execution failed: {e}")
             result = f"Script execution failed: {e}"
         return result
-<<<<<<< HEAD
-
-
-=======
-        
->>>>>>> 540a1c66
+
     def set_illumination(self, kwargs):
         '''
         Set the illumination of the microscope
@@ -566,12 +537,8 @@
         imageProcessingFunction = config.imageProcessingFunction
         return_image = config.returnAsNumpy
         mImage = self.mMicroscope.snap_image(mExposureTime)
-<<<<<<< HEAD
-
-=======
         returnMessage = {}
-        
->>>>>>> 540a1c66
+
         def packImageToDatastore(mImage):
             '''
             helper function to send image to hyphastore and restore the URL
@@ -587,17 +554,6 @@
             return self.datastore.get_url(file_id)
 
         if mFilePath:
-<<<<<<< HEAD
-            # check if the file exists and if it has a tif extension
-            if not mFilePath.endswith(".tif"):
-                mFilePath = mFilePath + ".tif"
-            # if the folder does not exist, create it
-            if not os.path.exists(os.path.dirname(mFilePath)):
-                os.makedirs(os.path.dirname(mFilePath))
-            # save an image as a tif
-            tif.imsave(mFilePath, mImage)
-
-=======
             try:
                 # check if the file exists and if it has a tif extension
                 if not mFilePath.endswith(".tif"):
@@ -606,14 +562,13 @@
                 dirPath  = os.path.join(dirtools.UserFileDirs.Root, 'recordings', datetime.now().strftime("%Y_%m_%d-%I-%M-%S_%p") )
                 if not os.path.exists(dirPath):
                     os.makedirs(dirPath)
-                # save an image as a tif 
+                # save an image as a tif
                 tif.imsave(os.path.join(dirPath,mFilePath), mImage)
                 returnMessage["imagePath"] = os.path.join(dirPath,mFilePath)
                 self.__logger.debug(f"Image saved as {os.path.join(dirPath,mFilePath)}")
             except Exception as e:
                 return "Error saving image: "+str(e)
-            
->>>>>>> 540a1c66
+
         try:
             if imageProcessingFunction and imageProcessingFunction !=  "":
                 # Define a default processImage function in case exec fails
@@ -635,15 +590,10 @@
             imageURL = packImageToDatastore(processedImage)
             returnMessage["imageURL"] = imageURL
             if return_image:
-<<<<<<< HEAD
                 # directly return the image
                 return packImageToDatastore(processedImage)
             else:
                 return processedImage # TODO: eventually the processed image is a quantitative value that we need for the chat bot to return?
-=======
-                processedImage
-            return returnMessage
->>>>>>> 540a1c66
 
         except Exception as e:
             return "Error processing image: "+str(e)
@@ -740,17 +690,10 @@
     '''
     exposure: int = Field(description="Set the microscope camera's exposure time. and the time unit is ms, so you need to input the time in miliseconds.")
     gain: int = Field(description="Set the microscope camera's gain. A higher gain can increase sensitivity, especailly helpful in low light settings ")
-<<<<<<< HEAD
-    filepath: str = Field(description="The path to save the captured image. It will be a tif, so the extension does not need to be added. If None, it is not saved")
+    filepath: Optional[str]  = Field(description="The path to save the captured image. It will be a tif, so the extension does not need to be added. If None, it is not saved")
     imageProcessingFunction: str = Field(description="The Python function to use for processing the image. Default is empty. image is the 2D array from the detector Example: def processImage(image): return cv2.cvtColor(image, cv2.COLOR_BGR2GRAY). Avoid returning images since this is too much bandwidth. Return parameters from the function instead. Avoid using cv2")
-    returnAsNumpy: bool = Field(description="Return the image as a numpy array if True, else return the URl to the image in the Hypha DataStore. ")
-
-=======
-    filepath: Optional[str]  = Field(description="The path to save the captured image. It will be a tif, so the extension does not need to be added. If None, it is not saved")
-    imageProcessingFunction: str = Field(description="The Python function to use for processing the image. Default is empty. image is the 2D array from the detector Example: def processImage(image): return cv2.cvtColor(image, cv2.COLOR_BGR2GRAY). Avoid returning images since this is too much bandwidth. Return parameters from the function instead. Avoid using cv2") 
     returnAsNumpy: bool = Field(description="Return the image as a numpy array if True, else return the URl to the image in the Hypha DataStore. If you need to display it in the chat, keep it False to return the datastore ")
-                 
->>>>>>> 540a1c66
+
 class RecordingVideo(BaseModel):
     '''
     Record a video from the microscope camera for a specified duration and save it to a specified file path.

--- conflicted
+++ resolved
@@ -66,7 +66,7 @@
         self._widget.mctStartButton.clicked.connect(self.startMCT)
         self._widget.mctStopButton.clicked.connect(self.stopMCT)
         self._widget.mctShowLastButton.clicked.connect(self.showLast)
-        
+
         self._widget.sigSliderLaser1ValueChanged.connect(self.valueLaser1Changed)
         self._widget.sigSliderLaser2ValueChanged.connect(self.valueLaser2Changed)
         self._widget.sigSliderLEDValueChanged.connect(self.valueLEDChanged)
@@ -315,14 +315,14 @@
                 self.stages.setSpeed(speed=10000, axis="X")
                 self.stages.setSpeed(speed=10000, axis="Y")
                 self.stages.setSpeed(speed=1000, axis="Z")
-                
+
                 # ensure motors are enabled
                 self.stages.enalbeMotors(enable=True)
 
                 try:
                     # want to do autofocus?
                     autofocusParams = self._widget.getAutofocusValues()
-                    
+
                     if self._widget.isAutofocus() and np.mod(self.nImagesTaken, int(autofocusParams['valuePeriod'])) == 0:
                         self._widget.setnImagesTaken("Autofocusing...")
                         # turn on illuimination
@@ -445,19 +445,17 @@
                 frameNumber = self.detector.getFrameNumber()
             else:
                 frameNumber = -nFrameSyncWait
-                
+
             # if not stack acquisition, we want to test writing OME TIFFs
             if not self.zStackEnabled:
                 # ashlar uses `PhysicalSizeX/Y` for pixel unit conversion
                 tifw = tif.TiffWriter('ashlar_generated.ome.tif', bigtiff=True)
-                
-            
+
+
             # perform a z-stack
-<<<<<<< HEAD
+
             imgStack = []
-=======
             turnOffIlluInBetween=True
->>>>>>> 67182698
             for iZ in zStepsAbsolute:
                 # move to each position
                 if self.zStackEnabled:
@@ -521,11 +519,11 @@
                         self.LastStackLED.append(lastFrame.copy())
                     except:
                         pass
-                
+
                 if not self.zStackEnabled
                     # write out OME-TIF per XY coordinate if channels are available
                     imgStack = np.array(imgStack)
-                    cPosXYZ = self.stages.getPosition() 
+                    cPosXYZ = self.stages.getPosition()
                     metadata = {
                         'Pixels': {
                             'PhysicalSizeX': pixel_size,

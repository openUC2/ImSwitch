--- conflicted
+++ resolved
@@ -458,11 +458,7 @@
 
     # API Methods for web interface
     @APIExport(runOnUIThread=True)  # Run in background thread
-<<<<<<< HEAD
     def calibrateStageAffine(self, objectiveId: int = None, stepSizeUm: float = 100.0, 
-=======
-    def calibrateStageAffine(self, objectiveId: int = 0, stepSizeUm: float = 100.0, 
->>>>>>> 71e08c53
                              pattern: str = "cross", nSteps: int = 1, validate: bool = False):
         """
         Perform affine stage-to-camera calibration via API.

--- conflicted
+++ resolved
@@ -37,13 +37,8 @@
 
 import logging
 
-<<<<<<< HEAD
-PORT = imswitch.__httpport__
-IS_SSL = imswitch.__ssl__
-=======
-PORT = __httpport__ 
+PORT = __httpport__
 IS_SSL = __ssl__
->>>>>>> 44f8627a
 
 current_dir = os.path.dirname(os.path.realpath(__file__))
 static_dir = os.path.join(current_dir,  'static')
@@ -69,13 +64,8 @@
     allow_headers=["*"],
 )
 
-<<<<<<< HEAD
-_baseDataFilesDir = os.path.join(os.path.dirname(os.path.realpath(imswitch.__file__)), '_data')
-
-=======
 _baseDataFilesDir = os.path.join(os.path.dirname(os.path.realpath(__file__)), '_data')
-        
->>>>>>> 44f8627a
+
 class ServerThread(threading.Thread):
     def __init__(self):
         super().__init__()
@@ -187,17 +177,17 @@
             swagger_js_url="/static/swagger-ui-bundle.js",
             swagger_css_url="/static/swagger-ui.css",
         )
-        
+
     @app.get("/hyphalogin")
     async def hyphalogin(service_id="UC2ImSwitch", server_url="https://chat.bioimage.io", workspace=None, token=None):
         #mThread = threading.Thread(target=self.start_service, args=(service_id, server_url, workspace, token))
         #mThread.start()
-        # self.start_service(service_id, server_url, workspace, token, is_async=True) 
+        # self.start_service(service_id, server_url, workspace, token, is_async=True)
         from imjoy_rpc.hypha.sync import connect_to_server, register_rtc_service, login
         from imjoy_rpc.hypha import connect_to_server as connect_to_server_async
         from imjoy_rpc.hypha import login as login_async
-        
-        from imjoy_rpc.hypha import connect_to_server, login 
+
+        from imjoy_rpc.hypha import connect_to_server, login
         server_url = "https://chat.bioimage.io"
         token = await login({"server_url": server_url})
         server = await connect_to_server({"server_url": server_url, "token": token})

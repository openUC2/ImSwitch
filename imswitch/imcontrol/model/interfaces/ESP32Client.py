--- conflicted
+++ resolved
@@ -98,12 +98,12 @@
         '''
         This client connects to the UC2-REST microcontroller that can be found here
         https://github.com/openUC2/UC2-REST
-        
+
         generally speaking you send/receive JSON documents that will cause an:
         1. action => "/XXX_act"
         2. getting => "/XXX_get"
         3. setting => "/XXX_set"
-        
+
         you can send commands through wifi/http or usb/serial
         '''
 
@@ -135,7 +135,7 @@
             self.is_connected = False
             try:
                 self.serialdevice = serial.Serial(port=self.serialport, baudrate=baudrate, timeout=1)
-                self.is_connected = True 
+                self.is_connected = True
                 time.sleep(2) # let it warm up
             except:
                 # try to find the PORT
@@ -326,7 +326,7 @@
             self.is_filter_init = is_filter_init
         if not self.is_filter_init:
             self.init_filter(nSteps=self.filter_pos_init, speed=speed, filter_axis=filter_axis, is_blocking = True)
-        
+
         # measured in steps from zero position
 
         steps = 0
@@ -348,15 +348,15 @@
         steps_xyz[filter_axis] = steps
         r = self.move_stepper(steps=steps_xyz, speed=speed, timeout=timeout, is_blocking=is_blocking)
         return r
-    
-
-    
+
+
+
     '''
     LOW-LEVEL FUNCTIONS
-    
+
     These functions directly relate to the REST-API
     '''
-    
+
     '''
     ##############################################################################################################################
     SLM
@@ -376,7 +376,7 @@
         }
         r = self.post_json(path, payload, timeout=timeout)
         return r
-    
+
     def send_SLM_clear(self, timeout=1):
         '''
         Send an LED array pattern e.g. an RGB Matrix: led_pattern=np.zeros((3,8,8))
@@ -387,40 +387,40 @@
         }
         r = self.post_json(path, payload, timeout=timeout)
         return r
-    
+
     def send_SLM_full(self, color, timeout=1):
         '''
         Send an LED array pattern e.g. an RGB Matrix: led_pattern=np.zeros((3,8,8))
         '''
         path = '/slm_act'
         payload = {
-            "color":color, 
+            "color":color,
             "slmMode": "full"
         }
         r = self.post_json(path, payload, timeout=timeout)
         return r
-    
-        
+
+
     def send_SLM_image(self, image, startX, startY, timeout=1):
         '''
         Send an LED array pattern e.g. an RGB Matrix: led_pattern=np.zeros((3,8,8))
         '''
         path = '/slm_act'
-        
+
         endX = startX+image.shape[0]
         endY = startY+image.shape[1]
-       
+
         payload = {
             "color": image[:].flatten().tolist(),
             "startX":startX,
             "startY":startY,
             "endX":endX,
-            "endY":endY, 
+            "endY":endY,
             "slmMode": "image"
         }
         r = self.post_json(path, payload, timeout=timeout)
         return r
-    
+
 
     '''
     ##############################################################################################################################
@@ -457,7 +457,7 @@
         self.__logger.debug("Setting LED Pattern (full): "+ str(intensity))
         r = self.post_json(path, payload, timeout=timeout)
         return r
-    
+
     def send_LEDMatrix_special(self, pattern="left", intensity = (255,255,255),timeout=1):
         '''
         set all LEDs inside a certain pattern (e.g. left half) with the same RGB value: intensity=(255,255,255), rest 0
@@ -472,7 +472,7 @@
         print("Setting LED Pattern (full): "+ str(intensity))
         r = self.post_json(path, payload, timeout=timeout)
         return r
-    
+
     def send_LEDMatrix_single(self, indexled=0, intensity=(255,255,255), Nleds=8*8, timeout=1):
         '''
         update only a single LED with a colour:  indexled=0, intensity=(255,255,255)
@@ -489,7 +489,7 @@
         self.__logger.debug("Setting LED PAttern: "+str(indexled)+" - "+str(intensity))
         r = self.post_json(path, payload, timeout=timeout)
         return r
-        
+
     def send_LEDMatrix_multi(self, indexled=(0), intensity=((255,255,255)), Nleds=8*8, timeout=1):
         '''
         update a list of individual LEDs with a colour:  led_pattern=(1,2,6,11), intensity=((255,255,255),(125,122,1), ..)
@@ -504,9 +504,9 @@
             "LEDArrMode": "multi"
         }
         self.__logger.debug("Setting LED PAttern: "+str(indexled)+" - "+str(intensity))
-        r = self.post_json(path, payload, timeout=timeout)        
-        
-    
+        r = self.post_json(path, payload, timeout=timeout)
+
+
     def get_LEDMatrix(self, timeout=1):
         '''
         get information about pinnumber and number of leds
@@ -517,8 +517,8 @@
             "task":path
         }
         r = self.post_json(path, payload, timeout=timeout)
-        return r       
-    
+        return r
+
     def set_LEDMatrix(self, LED_ARRAY_PIN=1, LED_N_X=8, LED_N_Y=8, timeout=1):
         '''
         set information about pinnumber and number of leds
@@ -533,10 +533,10 @@
             "Nleds": Nleds,
             "LEDArrMode": "single"
         }
-        r = self.post_json(path, payload, timeout=timeout)      
-        return r        
-
-        
+        r = self.post_json(path, payload, timeout=timeout)
+        return r
+
+
     '''
     ##############################################################################################################################
     MOTOR
@@ -576,7 +576,7 @@
             return r["isBusy"]
         except:
             return r
-        
+
     def move_forever(self, speed=(0,0,0), is_stop=False, timeout=1):
         path = "/motor_act"
         payload = {
@@ -585,7 +585,7 @@
             "speed1": np.int(speed[0]),
             "speed2": np.int(speed[1]),
             "speed3": np.int(speed[2]),
-            "isforever":1, 
+            "isforever":1,
             "isaccel":1,
             "isstop": np.int(is_stop)
         }
@@ -595,9 +595,9 @@
         #    PSwasActive = True
         #else:
         #    PSwasActive = False
-            
+
         r = self.post_json(path, payload, timeout=0)
-        
+
         #if PSwasActive:
         #    self.setControllerMode(isController=True)
 
@@ -641,26 +641,14 @@
         self.steps_last_0 = steps_0
         self.steps_last_1 = steps_1
         self.steps_last_2 = steps_2
-<<<<<<< HEAD
-        # drive motor 
-        r = self.post_json(path, payload, timeout=timeout)
-=======
-        
-        # Make sure PS controller is treated correclty
-        #if self.isControllerMode():
-        #    self.setControllerMode(isController=False)
-        #    PSwasActive = True
-        #else:
-        #    PSwasActive = False
-            
-        r = self.post_json(path, payload, timeout=0)
->>>>>>> 1447e6e1
-        
+        # drive motor
+        r = self.post_json(path, payload, timeout=timeout)
+
         #if PSwasActive:
         #    self.setControllerMode(isController=True)
-            
-        
-        
+
+
+
         # wait until job has been done
         time0=time.time()
         if is_blocking:
@@ -668,10 +656,10 @@
                 time.sleep(0.1)
                 if time.time()-time0>timeout:
                     break
-                
-        return r
-    
-    
+
+        return r
+
+
     def set_motor_maxSpeed(self, axis=0, maxSpeed=10000):
         path = "/motor_set",
         payload = {
@@ -681,7 +669,7 @@
         }
         r = self.post_json(path, payload)
         return r
-        
+
     def set_motor_currentPosition(self, axis=0, currentPosition=10000):
         path = "/motor_set",
         payload = {
@@ -691,7 +679,7 @@
         }
         r = self.post_json(path, payload)
         return r
-    
+
     def set_motor_acceleration(self, axis=0, acceleration=10000):
         path = "/motor_set",
         payload = {
@@ -701,7 +689,7 @@
         }
         r = self.post_json(path, payload)
         return r
-    
+
     def set_motor_pinconfig(self, axis=0, pinstep=0, pindir=0):
         path = "/motor_set",
         payload = {
@@ -712,7 +700,7 @@
         }
         r = self.post_json(path, payload)
         return r
-  
+
     def set_motor_enable(self, is_enable=1):
         path = "/motor_set",
         payload = {
@@ -730,7 +718,7 @@
             "sign": sign
         }
         r = self.post_json(path, payload)
-        return r      
+        return r
 
     def set_direction(self, axis=1, sign=1, timeout=1):
         path = "/motor_set"
@@ -801,21 +789,21 @@
         path = "/PID_act"
         payload = {
             "task": path,
-            "PIDactive": PIDactive, 
-            "Kp": Kp, 
-            "Ki": Ki, 
-            "Kd": Kd, 
-            "target": target, 
+            "PIDactive": PIDactive,
+            "Kp": Kp,
+            "Ki": Ki,
+            "Kd": Kd,
+            "target": target,
             "PID_updaterate": PID_updaterate
             }
         r = self.post_json(path, payload)
         return r
-    
+
     '''
     ##############################################################################################################################
     LEDs
     ##############################################################################################################################
-    '''    
+    '''
     def set_led(self, colour=(0,0,0)):
         payload = {
             "red": colour[0],
@@ -877,7 +865,7 @@
                 channel = 2
             elif channel=="B":
                 channel = 3
-                
+
         if auto_filterswitch and value >0:
             self.switch_filter(channel, filter_axis=filter_axis, timeout=timeout,is_blocking=is_blocking)
 
@@ -895,7 +883,7 @@
 
     def sendTrigger(self, triggerId=0):
         path = '/digital_act'
-        
+
         payload = {
             "task": path,
             "digitalid": triggerId,

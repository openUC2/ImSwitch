--- conflicted
+++ resolved
@@ -53,15 +53,9 @@
     def getPropertyValue(self, property_name):
         try:
             return self.properties[property_name]
-<<<<<<< HEAD
         except Exception as e:
             return 0
-        
-=======
-        except:
-            return 0
 
->>>>>>> 37d75184
     def openPropertiesGUI(self):
         pass
 

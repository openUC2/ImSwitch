import enum
import glob
import cv2
import os
import re
import numpy as np
from PIL import Image
from scipy import signal as sg

from imswitch.imcommon.framework import Signal, SignalInterface
from imswitch.imcommon.model import initLogger


class SIMManager(SignalInterface):
    sigSIMMaskUpdated = Signal(object)  # (maskCombined)

    def __init__(self, simInfo, *args, **kwargs):
        super().__init__(*args, **kwargs)
        self.__logger = initLogger(self)

        if simInfo is None:
            return

        self.__simInfo = simInfo
        self.__wavelength = self.__simInfo.wavelength
        self.__pixelsize = self.__simInfo.pixelSize
        self.__angleMount = self.__simInfo.angleMount
        self.__simSize = (self.__simInfo.width, self.__simInfo.height)
        self.__patternsDir = self.__simInfo.patternsDir
        self.isSimulation = self.__simInfo.isSimulation
        self.nRotations = self.__simInfo.nRotations
        self.nPhases = self.__simInfo.nPhases
        self.simMagnefication = self.__simInfo.nPhases
        self.simPixelsize = self.__simInfo.simPixelsize
        self.simNA = self.__simInfo.simNA
        self.simN = self.__simInfo.simN # refr
        self.simETA = self.__simInfo.simETA
        self.simN = self.__simInfo.simN
        
        self.isHamamatsuSLM = self.__simInfo.isHamamatsuSLM
<<<<<<< HEAD
        
        self.update()

=======

        # Load all patterns
        if type(self.__patternsDir) is not list:
            self.__patternsDir = [self.__patternsDir]
        self.allPatterns = self.loadPatterns(self.__patternsDir)

        # define paramerters for fastAPI (optional)
        fastAPISIM_host = self.__simInfo.fastAPISIM_host
        fastAPISIM_port = self.__simInfo.fastAPISIM_port
        self.fastAPISIMParams = {"host":fastAPISIM_host, "port":fastAPISIM_port}
        self.isFastAPISIM = self.__simInfo.isFastAPISIM

    def loadPatterns(self, patternsDir, filetype="bmp"):
        # sort filenames numerically
        allPatterns = []
        allPatternsPerWavelength = []
        for iPatternDir in patternsDir:
            allPatternPaths = sorted(glob.glob(os.path.join(iPatternDir, "*."+filetype)))
            for iPatternPath in allPatternPaths:
                mImage = cv2.imread(iPatternPath)
                mImage = cv2.cvtColor(mImage, cv2.COLOR_BGR2GRAY)

                allPatternsPerWavelength.append(mImage)
            allPatterns.append(allPatternsPerWavelength)
                
        return allPatterns
        
>>>>>>> b09fdaa9
        
    def saveState(self, state_general=None, state_pos=None, state_aber=None):
        if state_general is not None:
            self.state_general = state_general
        if state_pos is not None:
            self.state_pos = state_pos
        if state_aber is not None:
            self.state_aber = state_aber

    def update(self):
        #self.allPatternsPaths
        #self.maskDouble = self.__masks[0].concat(self.__masks[1])
        #self.maskCombined = self.maskDouble 
        #self.sigSIMMaskUpdated.emit(self.maskCombined)

        #returnmask = self.maskDouble 
        return None #returnmask.image()

# Copyright (C) 2020-2021 ImSwitch developers
# This file is part of ImSwitch.
#
# ImSwitch is free software: you can redistribute it and/or modify
# it under the terms of the GNU General Public License as published by
# the Free Software Foundation, either version 3 of the License, or
# (at your option) any later version.
#
# ImSwitch is distributed in the hope that it will be useful,
# but WITHOUT ANY WARRANTY; without even the implied warranty of
# MERCHANTABILITY or FITNESS FOR A PARTICULAR PURPOSE.  See the
# GNU General Public License for more details.
#
# You should have received a copy of the GNU General Public License
# along with this program.  If not, see <https://www.gnu.org/licenses/>.<|MERGE_RESOLUTION|>--- conflicted
+++ resolved
@@ -38,11 +38,6 @@
         self.simN = self.__simInfo.simN
         
         self.isHamamatsuSLM = self.__simInfo.isHamamatsuSLM
-<<<<<<< HEAD
-        
-        self.update()
-
-=======
 
         # Load all patterns
         if type(self.__patternsDir) is not list:
@@ -70,7 +65,6 @@
                 
         return allPatterns
         
->>>>>>> b09fdaa9
         
     def saveState(self, state_general=None, state_pos=None, state_aber=None):
         if state_general is not None:

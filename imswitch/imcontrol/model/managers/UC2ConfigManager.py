--- conflicted
+++ resolved
@@ -21,20 +21,12 @@
         super().__init__(*args, **kwargs)
         self.__logger = initLogger(self)
 
-<<<<<<< HEAD
-        #TODO: HARDCODED!!
-=======
         # TODO: HARDCODED!!
->>>>>>> 3f708780
         try:
             self.ESP32 = lowLevelManagers["rs232sManager"]["ESP32"]._esp32
         except:
             return
-<<<<<<< HEAD
-            
-=======
 
->>>>>>> 3f708780
         # get default configs
         try:
             self.defaultConfigPath = os.path.join(dirtools.UserFileDirs.Root, "uc2_configs", Info.defaultConfig)

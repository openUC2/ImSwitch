import traceback
from abc import ABC, abstractmethod
from dataclasses import dataclass
from typing import Any, Dict, List, Optional, Tuple

import numpy as np

from imswitch.imcommon.framework import Signal, SignalInterface
from imswitch.imcommon.model import initLogger


@dataclass
class DetectorAction:
    """ An action that is made available for the user to execute. """

    group: str
    """ The group to place the action in (does not need to be
    pre-defined). """

    func: callable
    """ The function that is called when the action is executed. """


@dataclass
class DetectorParameter(ABC):
    """ Abstract base class for detector parameters that are made available for
    the user to view/edit. """

    group: str
    """ The group to place the parameter in (does not need to be
    pre-defined). """

    value: Any
    """ The value of the parameter. """

    editable: bool
    """ Whether it is possible to edit the value of the parameter. """


@dataclass
class DetectorNumberParameter(DetectorParameter):
    """ A detector parameter with a numerical value. """

    value: float
    """ The value of the parameter. """

    valueUnits: str
    """ Parameter value units, e.g. "nm" or "fps". """


@dataclass
class DetectorListParameter(DetectorParameter):
    """ A detector parameter with a value from a list of options. """

    value: str
    """ The value of the parameter. """

    options: List[str]
    """ The available values to pick from. """


class DetectorManager(SignalInterface):
    """ Abstract base class for managers that control detectors. Each type of
    detector corresponds to a manager derived from this class. """

<<<<<<< HEAD
    sigImageUpdated = Signal(np.ndarray, bool, list)
=======
    sigImageUpdated = Signal(np.ndarray, bool)
    sigNewFrame = Signal()
>>>>>>> 811de2ae

    @abstractmethod
    def __init__(self, detectorInfo, name: str, fullShape: Tuple[int, int],
                 supportedBinnings: List[int], model: str, *,
                 parameters: Optional[Dict[str, DetectorParameter]] = None,
                 actions: Optional[Dict[str, DetectorAction]] = None,
                 croppable: bool = True) -> None:
        """
        Args:
            detectorInfo: See setup file documentation.
            name: The unique name that the device is identified with in the
              setup file.
            fullShape: Maximum image size as a tuple ``(width, height)``.
            supportedBinnings: Supported binnings as a list.
            model: Detector device model name.
            parameters: Parameters to make available to the user to view/edit.
            actions: Actions to make available to the user to execute.
            croppable: Whether the detector image can be cropped.
        """

        super().__init__()
        self.__logger = initLogger(self, instanceName=name)

        self._detectorInfo = detectorInfo

        self._frameStart = (0, 0)
        self._shape = fullShape

        self.__name = name
        self.__model = model
        self.__parameters = parameters if parameters is not None else {}
        self.__actions = actions if actions is not None else {}
        self.__croppable = croppable

        self.__fullShape = fullShape
        self.__supportedBinnings = supportedBinnings
        self.__image = np.array([])

        self.__forAcquisition = detectorInfo.forAcquisition
        self.__forFocusLock = detectorInfo.forFocusLock
        if not detectorInfo.forAcquisition and not detectorInfo.forFocusLock:
            raise ValueError('At least one of forAcquisition and forFocusLock must be set in'
                             ' DetectorInfo.')

        self.setBinning(supportedBinnings[0])

    def updateLatestFrame(self, init):
        """ :meta private: """
        try:
            self.__image = self.getLatestFrame()
        except Exception:
            self.__logger.error(traceback.format_exc())
        else:
            self.sigImageUpdated.emit(self.__image, init, self.scale)

    def setParameter(self, name: str, value: Any) -> Dict[str, DetectorParameter]:
        """ Sets a parameter value and returns the updated list of parameters.
        If the parameter doesn't exist, i.e. the parameters field doesn't
        contain a key with the specified parameter name, an AttributeError will
        be raised. """

        if name not in self.__parameters:
            raise AttributeError(f'Non-existent parameter "{name}" specified')

        self.__parameters[name].value = value
        return self.parameters

    def setBinning(self, binning: int) -> None:
        """ Sets the detector's binning. """

        if binning not in self.__supportedBinnings:
            raise ValueError(f'Specified binning value "{binning}" not supported by the detector')

        self._binning = binning

    @property
    def name(self) -> str:
        """ Unique detector name, defined in the detector's setup info. """
        return self.__name

    @property
    def model(self) -> str:
        """ Detector model name. """
        return self.__model

    @property
    def binning(self) -> int:
        """ Current binning. """
        return self._binning

    @property
    def supportedBinnings(self) -> List[int]:
        """ Supported binnings as a list. """
        return self.__supportedBinnings

    @property
    def frameStart(self) -> Tuple[int, int]:
        """ Position of the top left corner of the current frame as a tuple
        ``(x, y)``. """
        return self._frameStart

    @property
    def shape(self) -> Tuple[int, ...]:
        """ Current image size as a tuple ``(width, height, ...)``. """
        return self._shape

    @property
    def fullShape(self) -> Tuple[int, ...]:
        """ Maximum image size as a tuple ``(width, height, ...)``. """
        return self.__fullShape

    @property
    def image(self) -> np.ndarray:
        """ Latest LiveView image. """
        return self.__image

    @property
    def parameters(self) -> Dict[str, DetectorParameter]:
        """ Dictionary of available parameters. """
        return self.__parameters

    @property
    def actions(self) -> Dict[str, DetectorAction]:
        """ Dictionary of available actions. """
        return self.__actions

    @property
    def croppable(self) -> bool:
        """ Whether the detector supports frame cropping. """
        return self.__croppable

    @property
    def forAcquisition(self) -> bool:
        """ Whether the detector is used for acquisition. """
        return self.__forAcquisition

    @property
    def forFocusLock(self) -> bool:
        """ Whether the detector is used for focus lock. """
        return self.__forFocusLock

    @property
    def scale(self) -> List[int]:
        """ The pixel sizes in micrometers, all axes, in the format high dim
        to low dim (ex. [..., 'Z', 'Y', 'X']). Override in managers handling
        >3 dim images (e.g. APDManager). """
        return self.pixelSizeUm

    @property
    @abstractmethod
    def pixelSizeUm(self) -> List[int]:
        """ The pixel size in micrometers, in 3D, in the format
        ``[Z, Y, X]``. Non-scanned ``Z`` set to 1. """
        pass

    @abstractmethod
    def crop(self, hpos: int, vpos: int, hsize: int, vsize: int) -> None:
        """ Crop the frame read out by the detector. """
        pass

    @abstractmethod
    def getLatestFrame(self) -> np.ndarray:
        """ Returns the frame that represents what the detector currently is
        capturing. The returned object is a numpy array of shape
        (height, width). """
        pass

    @abstractmethod
    def getChunk(self) -> np.ndarray:
        """ Returns the frames captured by the detector since getChunk was last
        called, or since the buffers were last flushed (whichever happened
        last). The returned object is a numpy array of shape
        (numFrames, height, width). """
        pass

    @abstractmethod
    def flushBuffers(self) -> None:
        """ Flushes the detector buffers so that getChunk starts at the last
        frame captured at the time that this function was called. """
        pass

    @abstractmethod
    def startAcquisition(self) -> None:
        """ Starts image acquisition. """
        pass

    @abstractmethod
    def stopAcquisition(self) -> None:
        """ Stops image acquisition. """
        pass

    def finalize(self) -> None:
        """ Close/cleanup detector. """
        pass


# Copyright (C) 2020-2021 ImSwitch developers
# This file is part of ImSwitch.
#
# ImSwitch is free software: you can redistribute it and/or modify
# it under the terms of the GNU General Public License as published by
# the Free Software Foundation, either version 3 of the License, or
# (at your option) any later version.
#
# ImSwitch is distributed in the hope that it will be useful,
# but WITHOUT ANY WARRANTY; without even the implied warranty of
# MERCHANTABILITY or FITNESS FOR A PARTICULAR PURPOSE.  See the
# GNU General Public License for more details.
#
# You should have received a copy of the GNU General Public License
# along with this program.  If not, see <https://www.gnu.org/licenses/>.<|MERGE_RESOLUTION|>--- conflicted
+++ resolved
@@ -63,12 +63,8 @@
     """ Abstract base class for managers that control detectors. Each type of
     detector corresponds to a manager derived from this class. """
 
-<<<<<<< HEAD
     sigImageUpdated = Signal(np.ndarray, bool, list)
-=======
-    sigImageUpdated = Signal(np.ndarray, bool)
     sigNewFrame = Signal()
->>>>>>> 811de2ae
 
     @abstractmethod
     def __init__(self, detectorInfo, name: str, fullShape: Tuple[int, int],

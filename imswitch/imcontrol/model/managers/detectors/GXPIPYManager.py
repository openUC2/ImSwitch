import numpy as np

from imswitch.imcommon.model import initLogger
from .DetectorManager import DetectorManager, DetectorAction, DetectorNumberParameter, DetectorListParameter


class GXPIPYManager(DetectorManager):
    """ DetectorManager that deals with TheImagingSource cameras and the
    parameters for frame extraction from them.

    Manager properties:

    - ``cameraListIndex`` -- the camera's index in the Allied Vision camera list (list
      indexing starts at 0); set this string to an invalid value, e.g. the
      string "mock" to load a mocker
    - ``av`` -- dictionary of Allied Vision camera properties
    """

    def __init__(self, detectorInfo, name, **_lowLevelManagers):
        self.__logger = initLogger(self, instanceName=name)
        self.detectorInfo = detectorInfo

        try:
            self.binningValue = detectorInfo.managerProperties['gxipycam']["binning"]
        except:
            self.binningValue = 1

        try:
            self.cameraId = detectorInfo.managerProperties['cameraListIndex']
        except:
            self.cameraId = 1

        try:
            pixelSize = detectorInfo.managerProperties['cameraEffPixelsize'] # mum
        except:
            # returning back to default pixelsize
            pixelSize = 1


        self._camera = self._getGXObj(self.cameraId, self.binningValue)

        fullShape = (self._camera.SensorWidth,
                self._camera.SensorHeight)

        model = self._camera.model
        self._running = False
        self._adjustingParameters = False

        # Prepare parameters
        parameters = {
            'exposure': DetectorNumberParameter(group='Misc', value=1, valueUnits='ms',
                                                editable=True),
<<<<<<< HEAD
            'gain': DetectorNumberParameter(group='Misc', value=0, valueUnits='arb.u.',
=======
            'gain': DetectorNumberParameter(group='Misc', value=5, valueUnits='arb.u.',
>>>>>>> 3f708780
                                            editable=True),
            'blacklevel': DetectorNumberParameter(group='Misc', value=0, valueUnits='arb.u.',
                                            editable=True),
            'binning': DetectorNumberParameter(group='Misc', value=1, valueUnits='arb.u.',
                                               editable=True),
            'image_width': DetectorNumberParameter(group='Misc', value=fullShape[0], valueUnits='arb.u.',
                        editable=False),
            'image_height': DetectorNumberParameter(group='Misc', value=fullShape[1], valueUnits='arb.u.',
                        editable=False),
            'frame_rate': DetectorNumberParameter(group='Misc', value=-1, valueUnits='fps',
                                    editable=True),
            'binning': DetectorNumberParameter(group="Misc", value=1, valueUnits="arb.u.", editable=True),
            'trigger_source': DetectorListParameter(group='Acquisition mode',
                            value='Continous',
                            options=['Continous',
                                        'Internal trigger',
                                        'External trigger'],
                            editable=True),
            'Camera pixel size': DetectorNumberParameter(group='Miscellaneous', value=pixelSize,
                                                valueUnits='µm', editable=True)
            }

        # reading parameters from disk and write them to camrea
        for propertyName, propertyValue in detectorInfo.managerProperties['gxipycam'].items():
            self._camera.setPropertyValue(propertyName, propertyValue)
            parameters[propertyName].value = propertyValue



        # TODO: Not implemented yet
        self.crop(hpos=0, vpos=0, hsize=fullShape[0], vsize=fullShape[1])

        # Prepare actions
        actions = {
            'More properties': DetectorAction(group='Misc',
                                              func=self._camera.openPropertiesGUI)
        }

        super().__init__(detectorInfo, name, fullShape=fullShape, supportedBinnings=[1],
                         model=model, parameters=parameters, actions=actions, croppable=True)


    def _updatePropertiesFromCamera(self):
        self.setParameter('Real exposure time', self._camera.getPropertyValue('exposure_time')[0])
        self.setParameter('Internal frame interval',
                          self._camera.getPropertyValue('internal_frame_interval')[0])
        self.setParameter('Binning', self._camera.getPropertyValue('binning')[0])
        self.setParameter('Readout time', self._camera.getPropertyValue('timing_readout_time')[0])
        self.setParameter('Internal frame rate',
                          self._camera.getPropertyValue('internal_frame_rate')[0])

        triggerSource = self._camera.getPropertyValue('trigger_source')
        if triggerSource == 1:
            self.setParameter('Trigger source', 'Internal trigger')
        else:
            triggerMode = self._camera.getPropertyValue('trigger_mode')
            if triggerSource == 2 and triggerMode == 6:
                self.setParameter('Trigger source', 'External "start-trigger"')
            elif triggerSource == 2 and triggerMode == 1:
                self.setParameter('Trigger source', 'External "frame-trigger"')

    def getLatestFrame(self, is_save=False):
        frame = self._camera.getLast()
        return frame

    def setParameter(self, name, value):
        """Sets a parameter value and returns the value.
        If the parameter doesn't exist, i.e. the parameters field doesn't
        contain a key with the specified parameter name, an error will be
        raised."""

        super().setParameter(name, value)

        if name not in self._DetectorManager__parameters:
            raise AttributeError(f'Non-existent parameter "{name}" specified')

        value = self._camera.setPropertyValue(name, value)
        return value

    def getParameter(self, name):
        """Gets a parameter value and returns the value.
        If the parameter doesn't exist, i.e. the parameters field doesn't
        contain a key with the specified parameter name, an error will be
        raised."""

        if name not in self._parameters:
            raise AttributeError(f'Non-existent parameter "{name}" specified')

        value = self._camera.getPropertyValue(name)
        return value


    def setTriggerSource(self, source):
        if source == 'Continous':
            self._performSafeCameraAction(
                lambda: self._camera.setPropertyValue('trigger_source', 0)
            )
        elif source == 'Internal trigger':
            self._performSafeCameraAction(
                lambda: self._camera.setPropertyValue('trigger_source', 1)
            )
        elif source == 'External trigger':
            self._performSafeCameraAction(
                lambda: self._camera.setPropertyValue('trigger_source', 2)
            )
        else:
            raise ValueError(f'Invalid trigger source "{source}"')


    def getChunk(self):
        try:
            return self._camera.getLastChunk()
        except:
            return None

    def flushBuffers(self):
        self._camera.flushBuffer()

    def startAcquisition(self, liveView=False):
        if self._camera.model == "mock":

            # reconnect? Not sure if this is smart..
            del self._camera
            self._camera = self._getGXObj(self.cameraId, self.binningValue)

            for propertyName, propertyValue in self.detectorInfo.managerProperties['gxipycam'].items():
                self._camera.setPropertyValue(propertyName, propertyValue)

            fullShape = (self._camera.SensorWidth,
                        self._camera.SensorHeight)

            model = self._camera.model
            self._running = False
            self._adjustingParameters = False

            # TODO: Not implemented yet
            self.crop(hpos=0, vpos=0, hsize=fullShape[0], vsize=fullShape[1])


            # Prepare parameters
            parameters = {
                'exposure': DetectorNumberParameter(group='Misc', value=100, valueUnits='ms',
                                                    editable=True),
                'gain': DetectorNumberParameter(group='Misc', value=1, valueUnits='arb.u.',
                                                editable=True),
                'blacklevel': DetectorNumberParameter(group='Misc', value=100, valueUnits='arb.u.',
                                                editable=True),
                'image_width': DetectorNumberParameter(group='Misc', value=fullShape[0], valueUnits='arb.u.',
                            editable=False),
                'image_height': DetectorNumberParameter(group='Misc', value=fullShape[1], valueUnits='arb.u.',
                            editable=False),
                'frame_rate': DetectorNumberParameter(group='Misc', value=-1, valueUnits='fps',
                                        editable=True),
                'trigger_source': DetectorListParameter(group='Acquisition mode',
                                value='Continous',
                                options=['Continous',
                                            'Internal trigger',
                                            'External trigger'],
                                editable=True),
                'pixelSize': DetectorNumberParameter(group='Miscellaneous', value=1,
                                                    valueUnits='µm', editable=True)
                }

            # Prepare actions
            actions = {
                'More properties': DetectorAction(group='Misc',
                                                func=self._camera.openPropertiesGUI)
            }

            #super().__init__(detectorInfo, name, fullShape=fullShape, supportedBinnings=[1],
            #               model=model, parameters=parameters, actions=actions, croppable=True)

        if not self._running:
            self._camera.start_live()
            self._running = True
            self.__logger.debug('startlive')

    def stopAcquisition(self):
        if self._running:
            self._running = False
            self._camera.suspend_live()
            self.__logger.debug('suspendlive')

    def stopAcquisitionForROIChange(self):
        self._running = False
        self._camera.stop_live()
        self.__logger.debug('stoplive')

    def finalize(self) -> None:
        super().finalize()
        self.__logger.debug('Safely disconnecting the camera...')
        self._camera.close()

    @property
    def pixelSizeUm(self):
        umxpx = self.parameters['Camera pixel size'].value
        return [1, umxpx, umxpx]

    def setPixelSizeUm(self, pixelSizeUm):
        self.parameters['Camera pixel size'].value = pixelSizeUm

    def crop(self, hpos, vpos, hsize, vsize):

        def cropAction():
            self.__logger.debug(
                f'{self._camera.model}: crop frame to {hsize}x{vsize} at {hpos},{vpos}.'
            )
            self._camera.setROI(hpos, vpos, hsize, vsize)
            # TOdO: weird hackaround
            self._shape = (self._camera.camera.Width.get()//self._camera.binning, self._camera.camera.Height.get()//self._camera.binning)
            self._frameStart = (hpos, vpos)
            pass
        try:
            self._performSafeCameraAction(cropAction)
        except Exception as e:
            self.__logger.error(e)
            # TODO: unsure if frameStart is needed? Try without.
        # This should be the only place where self.frameStart is changed

        # Only place self.shapes is changed

        pass

    def _performSafeCameraAction(self, function):
        """ This method is used to change those camera properties that need
        the camera to be idle to be able to be adjusted.
        """
        self._adjustingParameters = True
        wasrunning = self._running
        self.stopAcquisitionForROIChange()
        function()
        if wasrunning:
            self.startAcquisition()
        self._adjustingParameters = False

    def openPropertiesDialog(self):
        self._camera.openPropertiesGUI()

    def _getGXObj(self, cameraId, binning=1):
        try:
            from imswitch.imcontrol.model.interfaces.gxipycamera import CameraGXIPY
            self.__logger.debug(f'Trying to initialize Daheng Imaging camera {cameraId}')
            camera = CameraGXIPY(cameraNo=cameraId, binning=binning)
        except Exception as e:
            self.__logger.debug(e)
            self.__logger.warning(f'Failed to initialize CameraGXIPY {cameraId}, loading TIS mocker')
            from imswitch.imcontrol.model.interfaces.tiscamera_mock import MockCameraTIS
            camera = MockCameraTIS()

        self.__logger.info(f'Initialized camera, model: {camera.model}')
        return camera

    def getFrameNumber(self):
        return self._camera.getFrameNumber()

    def closeEvent(self):
        self._camera.close()

# Copyright (C) ImSwitch developers 2021
# This file is part of ImSwitch.
#
# ImSwitch is free software: you can redistribute it and/or modify
# it under the terms of the GNU General Public License as published by
# the Free Software Foundation, either version 3 of the License, or
# (at your option) any later version.
#
# ImSwitch is distributed in the hope that it will be useful,
# but WITHOUT ANY WARRANTY; without even the implied warranty of
# MERCHANTABILITY or FITNESS FOR A PARTICULAR PURPOSE.  See the
# GNU General Public License for more details.
#
# You should have received a copy of the GNU General Public License
# along with this program.  If not, see <https://www.gnu.org/licenses/>.<|MERGE_RESOLUTION|>--- conflicted
+++ resolved
@@ -50,11 +50,7 @@
         parameters = {
             'exposure': DetectorNumberParameter(group='Misc', value=1, valueUnits='ms',
                                                 editable=True),
-<<<<<<< HEAD
-            'gain': DetectorNumberParameter(group='Misc', value=0, valueUnits='arb.u.',
-=======
             'gain': DetectorNumberParameter(group='Misc', value=5, valueUnits='arb.u.',
->>>>>>> 3f708780
                                             editable=True),
             'blacklevel': DetectorNumberParameter(group='Misc', value=0, valueUnits='arb.u.',
                                             editable=True),

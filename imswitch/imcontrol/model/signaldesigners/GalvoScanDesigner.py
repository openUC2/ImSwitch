import numpy as np
from scipy.interpolate import BPoly

from .basesignaldesigners import ScanDesigner


class GalvoScanDesigner(ScanDesigner):
    """ Scan designer for scan systems with galvanometric mirrors.

    Designer params: None
    """

    def __init__(self, *args, **kwargs):
        super().__init__(*args, **kwargs)

        self._expectedParameters = ['target_device',
                                    'axis_length',
                                    'axis_step_size',
                                    'axis_centerpos',
                                    'axis_startpos',
                                    'sequence_time']

    def checkSignalComp(self, scanParameters, setupInfo, scanInfo):
        """ Check analog scanning signals so that they are inside the range of
        the acceptable scanner voltages."""
        fast_positioner = setupInfo.positioners[scanParameters['target_device'][0]]
        slow_positioner = setupInfo.positioners[scanParameters['target_device'][1]]

        if (scanInfo['minmax_fast_axis'][0] < fast_positioner.managerProperties['minVolt'] or
                scanInfo['minmax_fast_axis'][1] > fast_positioner.managerProperties['maxVolt']):
            return False
        if (scanInfo['minmax_slow_axis'][0] < slow_positioner.managerProperties['minVolt'] or
                scanInfo['minmax_slow_axis'][1] > slow_positioner.managerProperties['maxVolt']):
            return False
        return True

    def make_signal(self, parameterDict, setupInfo):
        # time step of evaluated scanning curves [µs]
        self.__timestep = 1e6 / setupInfo.scan.sampleRate
        # arbitrary for now - should calculate this based on the abs(biggest) axis_centerpos and the
        # max speed/acc, as that is what limits time it takes for axes to get to the right position
        self.__minsettlingtime = 1000
        # arbitrary for now  µs
        self.__paddingtime = 3000

        positioners = [positioner for positioner in setupInfo.positioners.values()
                       if positioner.forScanning]
        positionersProps = [positioner.managerProperties for positioner in positioners]

        axis_count = len(positioners)
        # convert vel_max from µm/µs to V/µs
        vel_max = [positionerProps['vel_max'] / positionerProps['conversionFactor']
                   for positionerProps in positionersProps]
        # convert acc_max from µm/µs^2 to V/µs^2
        acc_max = [positionerProps['acc_max'] / positionerProps['conversionFactor']
                   for positionerProps in positionersProps]

        # get list of positions for each axis
        convFactors = [positionerProps['conversionFactor'] for positionerProps in positionersProps]

        # TODO: this is not correct, as I take the order of conversion factors from the order in the
        #       list of scanners, but the scan info order as the scan axis order
        # retrieve axis lengths in V
        self.axis_length = [(parameterDict['axis_length'][i] / convFactors[i])
                            for i in range(axis_count)]
        # retrieve axis step sizes in V
        self.axis_step_size = [(parameterDict['axis_step_size'][i] / convFactors[i])
                               for i in range(axis_count)]
        # retrieve axis center positions in V
        self.axis_centerpos = [(parameterDict['axis_centerpos'][i] / convFactors[i])
                               for i in range(axis_count)]

        axis_positions = []
        for i in range(axis_count):
            axis_positions.append(int(np.ceil(self.axis_length[i] / self.axis_step_size[i])))

        self.__settlingtime = self.__calc_settling_time(self.axis_length, self.axis_centerpos,
                                                        vel_max, acc_max)

        # TODO: make this more modular to the number of scanners used?
        # fast axis signal
        fast_pos, samples_period, n_lines = self.__generate_smooth_scan(parameterDict, vel_max[0],
                                                                        acc_max[0])
        # slow (middle) axis signal
        axis_reps = self.__get_axis_reps(fast_pos, samples_period, n_lines)
        slow_pos = self.__generate_step_scan(parameterDict, axis_reps, vel_max[1], acc_max[1])

        # TODO: add
        # third axis signal
        #####

        # TODO: update to inlcude as many signals as scanners
        # pad all signals
        fast_axis_signal, slow_axis_signal = self.__zero_padding(parameterDict, fast_pos, slow_pos)

        sig_dict = {parameterDict['target_device'][0]: fast_axis_signal,
                    parameterDict['target_device'][1]: slow_axis_signal}

        # plt.figure()
        # plt.plot(fast_axis_signal-0.01)
        # plt.plot(slow_axis_signal)
        # plt.show()

        pixels_line = int(self.axis_length[0] / self.axis_step_size[0])
        # scanInfoDict: parameters that are important to relay to TTLCycleDesigner and/or image
        # acquisition managers
        scanInfoDict = {
<<<<<<< HEAD
            'n_lines': int(self.axis_length[1] / self.axis_step_size[1]),
            'pixels_line': pixels_line,
            'scan_samples_line': np.int(
                round(pixels_line * parameterDict['sequence_time'] * 1e6 / self.__timestep)
            ),
            'scan_samples_period': samples_period - 1,
            'scan_samples_total': len(fast_axis_signal),
            'scan_throw_startzero': np.int(round(self.__paddingtime / self.__timestep)),
            'scan_throw_initpos': self._samples_initpos,
            'scan_throw_settling': self._samples_settling,
            'scan_throw_startacc': self._samples_startacc,
            'scan_throw_finalpos': self._samples_finalpos,
            'scan_time_step': round(self.__timestep * 1e-6, ndigits=10),
            'dwell_time': parameterDict['sequence_time'],
            'pixel_size_ax1': parameterDict['axis_step_size'][0],
            'pixel_size_ax2': parameterDict['axis_step_size'][1],
            'minmax_fast_axis': [min(fast_axis_signal), max(fast_axis_signal)],
            'minmax_slow_axis': [min(slow_axis_signal), max(slow_axis_signal)]
=======
                'n_lines': int(self.axis_length[1]/self.axis_step_size[1]),
                'pixels_line': pixels_line,
                'scan_samples_line': int(round(pixels_line * parameterDict['sequence_time'] * 1e6 / self.__timestep)),
                'scan_samples_period': samples_period-1,
                'scan_samples_total': len(fast_axis_signal),
                'scan_throw_startzero': int(round(self.__paddingtime / self.__timestep)),
                'scan_throw_initpos': self._samples_initpos,
                'scan_throw_settling': self._samples_settling,
                'scan_throw_startacc': self._samples_startacc,
                'scan_throw_finalpos': self._samples_finalpos,
                'scan_time_step': round(self.__timestep * 1e-6, ndigits=10),
                'dwell_time': parameterDict['sequence_time'],
                'pixel_size_ax1': parameterDict['axis_step_size'][0],
                'pixel_size_ax2': parameterDict['axis_step_size'][1],
                'minmax_fast_axis': [min(fast_axis_signal), max(fast_axis_signal)],
                'minmax_slow_axis': [min(slow_axis_signal), max(slow_axis_signal)]
>>>>>>> 42b158ef
        }

        print('Scanning curves generated.')
        return sig_dict, axis_positions, scanInfoDict

    def __calc_settling_time(self, axis_length, axis_centerpos, vel_max, acc_max):
        t_initpos_vc_slow = abs(axis_centerpos[1] - axis_length[1] / 2) / vel_max[1]
        t_initpos_vc_fast = abs(axis_centerpos[0] - axis_length[0] / 2) / vel_max[0]
        t_acc_slow = vel_max[1] / acc_max[1]
        t_acc_fast = vel_max[0] / acc_max[0]
        t_initpos_slow = t_initpos_vc_slow + 2 * t_acc_slow
        t_initpos_fast = t_initpos_vc_fast + 2 * t_acc_fast
        settlingtime = self.__minsettlingtime + np.max([0, t_initpos_slow - t_initpos_fast])
        return settlingtime

    def __generate_smooth_scan(self, parameterDict, v_max, a_max):
        """ Generate a smooth scanning curve with spline interpolation """
        n_lines = int(self.axis_length[1] / self.axis_step_size[1])  # number of lines

        curve_poly, time_fix, pos_fix = self.__linescan_poly(parameterDict, v_max, a_max)
        # calculate number of evaluation points for a line for decided timestep
        n_eval = int(time_fix[-1] / self.__timestep)
        # generate multiline curve for the whole scan
        pos = self.__generate_smooth_multiline(curve_poly, time_fix, pos_fix, n_eval, n_lines)
        # add missing start and end piece
        pos_ret = self.__add_start_end(pos, pos_fix, v_max, a_max)
        return pos_ret, n_eval, n_lines

    def __generate_step_scan(self, parameterDict, axis_reps, v_max, a_max):
        """ Generate a step-function scanning curve, with initial smooth
        positioning """
        l_scan = self.axis_length[1]
        c_scan = self.axis_centerpos[1]
        n_lines = int(self.axis_length[1] / self.axis_step_size[1])
        # create linspace for axis positions
        positions = (np.linspace(l_scan / n_lines, l_scan, n_lines) -
                     l_scan / (n_lines * 2) - l_scan / 2 + c_scan)
        # generate the initial smooth positioning curve
        pos_init = self.__init_positioning(positions[0], v_max, a_max)
        axis_reps[0] = axis_reps[0] - len(pos_init)
        # generate the final smooth positioning curve
        pos_final = self.__final_positioning(positions[-1], v_max, a_max)
        # repeat each middle element a number of times equal to the length of that between the
        # faster axis repetitions
        pos_steps = np.repeat(positions, axis_reps)
        # add initial positioning
        pos_ret = np.concatenate((pos_init, pos_steps, pos_final))
        return pos_ret

    def __get_axis_reps(self, pos, samples_period, n_lines):
        """ Get reps for each step on slow axis, by looking at the maximum and
        periods of the fast axis """
        start_skip = self._samples_initpos + self._samples_settling + self._samples_startacc
        end_skip = self._samples_finalpos
        # get length of first line
        first_line = [np.argmax(pos[start_skip:-end_skip]) + start_skip]
        # get length of all other lines
        rest_lines = np.repeat(samples_period - 1, n_lines - 1)
        # concatenate all repetition lengths
        axis_reps = np.concatenate((first_line, rest_lines))
        return axis_reps

    def __linescan_poly(self, parameterDict, v_max, a_max):
        """ Generate a Bernstein piecewise polynomial for a smooth one-line
        scanning curve, from the acquisition parameter settings, using
        piecewise spline interpolation """
        sequence_time = parameterDict['sequence_time'] * 1e6  # s --> µs
        l_scan = self.axis_length[0]  # µm
        c_scan = self.axis_centerpos[0]  # µm
        v_scan = self.axis_step_size[0] / sequence_time  # µm/µs

        # time between two fix points where the acceleration changes (infinite jerk) - µs
        dt_fix = 1e-2

        # positions at fixed points
        p1 = c_scan
        p2 = p2p = p1 + l_scan / 2
        t_deacc = (v_scan + v_max) / a_max
        d_deacc = v_scan * t_deacc + 0.5 * (-a_max) * t_deacc ** 2
        p3 = p3p = p2 + d_deacc
        p4 = p4p = c_scan - (p3 - c_scan)
        p5 = p5p = p1 - l_scan / 2
        p6 = p1
        pos = [p1, p2, p2p, p3, p3p, p4, p4p, p5, p5p, p6]

        # time at fixed points
        t1 = 0
        t_scanline = l_scan / v_scan
        t2 = t1 + t_scanline / 2
        t2p = t2 + dt_fix
        t3 = t2 + t_deacc
        t3p = t3 + dt_fix
        t4 = t3 + abs(p4 - p3) / v_max
        t4p = t4 + dt_fix
        t_acc = t_deacc
        t5 = t4 + t_acc
        t5p = t5 + dt_fix
        t6 = t5 + t_scanline / 2
        time = [t1, t2, t2p, t3, t3p, t4, t4p, t5, t5p, t6]

        # velocity at fixed points
        v1 = v_scan
        v2 = v2p = v_scan
        v3 = v3p = v4 = v4p = -v_max
        v5 = v5p = v6 = v_scan
        vel = [v1, v2, v2p, v3, v3p, v4, v4p, v5, v5p, v6]

        # acceleration at fixed points
        a1 = a2 = 0
        a2p = a3 = -a_max
        a3p = a4 = 0
        a4p = a5 = a_max
        a5p = a6 = 0
        acc = [a1, a2, a2p, a3, a3p, a4, a4p, a5, a5p, a6]
        # if p3 is already past the center of the scan it means that the max_velocity was never
        # reached in this case, remove two fixed points, and change the values to the curr. vel and
        # time in the middle of the flyback
        if p3 <= c_scan:
            t_mid = np.roots([-a_max / 2, v_scan, p2 - c_scan])[0]
            v_mid = -a_max * t_mid + v_scan
            del pos[5:7]
            del vel[5:7]
            del acc[5:7]
            del time[5:7]
            pos[3:5] = [c_scan, c_scan]
            vel[3:5] = [v_mid, v_mid]
            acc[3:5] = [-a_max, a_max]
            time[3] = time[2] + t_mid
            time[4] = time[3] + dt_fix
            time[5] = time[3] + t_mid
            time[6] = time[5] + dt_fix
            time[7] = time[5] + t_scanline / 2
        # generate Bernstein polynomial with piecewise spline interpolation with the fixed points
        # give positions, velocity, acceleration, and time of fixed points
        yder = np.array([pos, vel, acc]).T.tolist()

        bpoly = BPoly.from_derivatives(time, yder)  # bpoly time unit: µs
        # return polynomial, that can be evaluated at any timepoints you want
        # return fixed points position and time
        return bpoly, time, pos

    def __generate_smooth_multiline(self, pos_bpoly, time_fix, pos_fix, n_eval, n_lines):
        """ Generate a smooth multiline curve by evaluating the polynomial with
        the clock frequency used and copying it """
        # get evaluation times for one line
        x_eval = np.linspace(0, time_fix[-1], n_eval)
        # evaluate polynomial
        x_bpoly = pos_bpoly(x_eval)
        pos_ret = []
        # concatenate for number of lines in scan
        pos_ret = np.tile(x_bpoly[:-1], n_lines - 1)
        return pos_ret

    def __init_positioning(self, initpos, v_max, a_max):
        v_max = np.sign(initpos) * v_max
        a_max = np.sign(initpos) * a_max

        # time between two fix points where the acceleration changes (infinite jerk)  # µs
        dt_fix = 1e-2

        # positions at fixed points
        p1 = p1p = 0
        t_deacc = v_max / a_max
        d_deacc = 0.5 * a_max * t_deacc ** 2
        p2 = p2p = d_deacc
        p3 = p3p = initpos - d_deacc
        p4 = initpos
        pos = [p1, p1p, p2, p2p, p3, p3p, p4]

        # time at fixed points
        t1 = 0
        t1p = dt_fix
        t2 = t_deacc
        t2p = t2 + dt_fix
        t3 = t2 + abs(abs(p3 - p2) / v_max)
        t3p = t3 + dt_fix
        t4 = t3 + t_deacc
        time = [t1, t1p, t2, t2p, t3, t3p, t4]

        # velocity at fixed points
        v1 = v1p = 0
        v2 = v2p = v3 = v3p = v_max
        v4 = 0
        vel = [v1, v1p, v2, v2p, v3, v3p, v4]

        # acceleration at fixed points
        a1 = 0
        a1p = a2 = a_max
        a2p = a3 = 0
        a3p = a4 = -a_max
        acc = [a1, a1p, a2, a2p, a3, a3p, a4]

        # if p2 is already past the center of the scan it means that the max_velocity was never
        # reached in this case, remove two fixed points, and change the values to the curr. vel and
        # time in the middle of the flyback
        if abs(p2 - p1) >= abs(initpos / 2):
            t_mid = np.sqrt(abs(initpos / a_max))
            v_mid = a_max * t_mid
            del pos[4:6]
            del vel[4:6]
            del acc[4:6]
            del time[4:6]
            pos[2:4] = [initpos / 2, initpos / 2]
            vel[2:4] = [v_mid, v_mid]
            acc[2:4] = [a_max, -a_max]
            time[2] = t_mid
            time[3] = t_mid + dt_fix
            time[4] = 2 * t_mid

        # generate Bernstein polynomial with piecewise spline interpolation with the fixed points
        # give positions, velocity, acceleration, and time of fixed points
        yder = np.array([pos, vel, acc]).T.tolist()
        bpoly = BPoly.from_derivatives(time, yder)  # bpoly time unit: µs

        # get number of evaluation points
        n_eval = int(time[-1] / self.__timestep)
        # get evaluation times for one line
        t_eval = np.linspace(0, time[-1], n_eval)
        # evaluate polynomial
        poly_eval = bpoly(t_eval)
        # return evaluated polynomial at the timestep I want
        return poly_eval

    def __final_positioning(self, initpos, v_max, a_max):
        """ Generate a polynomial for a smooth final positioning scanning
        curve, from the acquisition parameter settings """
        v_max = -np.sign(initpos) * v_max
        a_max = -np.sign(initpos) * a_max

        # time between two fix points where the acceleration changes (infinite jerk)  # µs
        dt_fix = 1e-2

        # positions at fixed points
        p1 = p1p = initpos
        t_deacc = (v_max) / a_max
        d_deacc = 0.5 * a_max * t_deacc ** 2
        p2 = p2p = initpos + d_deacc
        p3 = p3p = -d_deacc
        p4 = 0
        pos = [p1, p1p, p2, p2p, p3, p3p, p4]

        # time at fixed points
        t1 = 0
        t1p = dt_fix
        t2 = t_deacc
        t2p = t2 + dt_fix
        t3 = t2 + abs(abs(p3 - p2) / v_max)
        t3p = t3 + dt_fix
        t4 = t3 + t_deacc
        time = [t1, t1p, t2, t2p, t3, t3p, t4]

        # velocity at fixed points
        v1 = v1p = 0
        v2 = v2p = v3 = v3p = v_max
        v4 = 0
        vel = [v1, v1p, v2, v2p, v3, v3p, v4]

        # acceleration at fixed points
        a1 = 0
        a1p = a2 = a_max
        a2p = a3 = 0
        a3p = a4 = -a_max
        acc = [a1, a1p, a2, a2p, a3, a3p, a4]

        # if p2 is already past the center of the scan it means that the max_velocity was never
        # reached in this case, remove two fixed points, and change the values to the curr. vel and
        # time in the middle of the flyback
        if abs(p2 - p1) >= abs(initpos / 2):
            t_mid = np.sqrt(abs(initpos / a_max))
            v_mid = a_max * t_mid
            del pos[4:6]
            del vel[4:6]
            del acc[4:6]
            del time[4:6]
            pos[2:4] = [initpos / 2, initpos / 2]
            vel[2:4] = [v_mid, v_mid]
            acc[2:4] = [a_max, -a_max]
            time[2] = t_mid
            time[3] = t_mid + dt_fix
            time[4] = 2 * t_mid

        # generate Bernstein polynomial with piecewise spline interpolation with the fixed points
        # give positions, velocity, acceleration, and time of fixed points
        yder = np.array([pos, vel, acc]).T.tolist()
        bpoly = BPoly.from_derivatives(time, yder)  # bpoly time unit: µs

        # get number of evaluation points
        n_eval = int(time[-1] / self.__timestep)
        # get evaluation times for one line
        t_eval = np.linspace(0, time[-1], n_eval)
        # evaluate polynomial
        poly_eval = bpoly(t_eval)
        # return evaluated polynomial at the timestep I want
        return poly_eval

    def __add_start_end(self, pos, pos_fix, v_max, a_max):
        """ Add start and end half-lines to smooth scanning curve """

        # generate five pieces, three before and two after, to be concatenated to the given
        # positions array

        # initial smooth acceleration piece from 0
        pos_pre1 = self.__init_positioning(initpos=np.min(pos), v_max=v_max, a_max=a_max)
        self._samples_initpos = len(pos_pre1)
<<<<<<< HEAD
        # initial settling time before first line
        settlinglen = np.int(round(self.__settlingtime / self.__timestep))
        pos_pre2 = np.repeat(np.min(pos), settlinglen)  # settling positions
=======
        settlinglen = int(round(self.__settlingtime / self.__timestep))  # initial settling time before first line
        pos_pre2 = np.repeat(np.min(pos),settlinglen)  # settling positions
>>>>>>> 42b158ef
        self._samples_settling = len(pos_pre2)
        pos_pre3 = pos[np.where(pos == np.min(pos))[0][-1]:]  # first half scan curve
        # alt: last half scan curve to last peak after last line
        pos_post1 = pos[:np.where(pos == np.max(pos))[0][0]]
        # final smooth acceleration piece from max to 0
        pos_post2 = self.__final_positioning(initpos=pos_post1[-1], v_max=v_max, a_max=a_max)
        pos_ret = np.concatenate((pos_pre1, pos_pre2, pos_pre3, pos, pos_post1, pos_post2))
        # half scan line
        pos_halfscanline =\
            pos[:np.argmin(abs(pos[:np.where(pos == np.max(pos))[0][0]] - pos_fix[2]))]
        self._samples_startacc = len(pos_pre3) - len(pos_halfscanline)
        self._samples_finalpos = len(pos_post2)
        return pos_ret

    def __zero_padding(self, parameterDict, pos1, pos2):
<<<<<<< HEAD
        """ Pad zeros to the end of two scanning curves, for initial and final
        settling of galvos """
        padlen = np.int(round(self.__paddingtime / self.__timestep))
=======
        """ Pad zeros to the end of two scanning curves, for initial and final settling of galvos """
        padlen = int(round(self.__paddingtime / self.__timestep))
>>>>>>> 42b158ef
        # check that the length of pos1 and pos2 are identical
        padlen1 = np.array([padlen, padlen])
        padlen2 = np.array([padlen, padlen])
        lendiff = len(pos1) - len(pos2)
        # if not equal, add to the correct padding length to make them equal
        if lendiff != 0:
            if lendiff > 0:
                padlen2 = padlen2 + np.array([0, abs(lendiff)])
            elif lendiff < 0:
                padlen1 = padlen1 + np.array([0, abs(lendiff)])
        # pad position arrays
        pos_ret1 = np.pad(pos1, padlen1, 'constant', constant_values=0)
        pos_ret2 = np.pad(pos2, padlen2, 'constant', constant_values=0)
        return pos_ret1, pos_ret2

# def __initial_positioning(self, initpos, v_max, a_max):
#    """ Generate a polynomial for a smooth initial positioning scanning
#    curve, from the acquisition parameter settings and initial position """
#    v_max = np.sign(initpos)*acq_param['v1_max']
#    a_max = np.sign(initpos)*acq_param['a1_max']
#    # time between two fix points where the acceleration changes (infinite jerk)  # µs
#    dt_fix = 1e-2
#
#    # positions at fixed points
#    p1 = p1p = 0
#    t_deacc = (v_max)/a_max
#    d_deacc = 0.5*a_max*t_deacc**2
#    p2 = p2p = d_deacc
#    p3 = p3p = initpos - d_deacc
#    p4 = initpos
#    pos = [p1, p1p, p2, p2p, p3, p3p, p4]
#
#    # time at fixed points
#    t1 = 0
#    t1p = dt_fix
#    t2 = t_deacc
#    t2p = t2 + dt_fix
#    t3 = t2 + abs(abs(p3 - p2)/v_max)
#    t3p = t3 + dt_fix
#    t4 = t3 + t_deacc
#    time = [t1, t1p, t2, t2p, t3, t3p, t4]
#
#    # velocity at fixed points
#    v1 = v1p = 0
#    v2 = v2p = v3 = v3p = v_max
#    v4 = 0
#    vel = [v1, v1p, v2, v2p, v3, v3p, v4]
#
#    # acceleration at fixed points
#    a1 = 0
#    a1p = a2 = a_max
#    a2p = a3 = 0
#    a3p = a4 = -a_max
#    acc = [a1, a1p, a2, a2p, a3, a3p, a4]
#
#    # if p2 is already past the center of the scan it means that the max_velocity was never
#    # reached in this case, remove two fixed points, and change the values to the curr. vel and
#    # time in the middle of the flyback
#    if abs(p2) >= abs(initpos/2):
#        t_mid = np.sqrt(abs(initpos/a_max))
#        v_mid = a_max*t_mid
#        del pos[4:6]
#        del vel[4:6]
#        del acc[4:6]
#        del time[4:6]
#        pos[2:4] = [initpos/2, initpos/2]
#        vel[2:4] = [v_mid, v_mid]
#        acc[2:4] = [a_max, -a_max]
#        time[2] = t_mid
#        time[3] = t_mid + dt_fix
#        time[4] = 2*t_mid
#
#    # generate Bernstein polynomial with piecewise spline interpolation with the fixed points
#    # give positions, velocity, acceleration, and time of fixed points
#    yder = np.array([pos, vel, acc]).T.tolist()
#    bpoly = BPoly.from_derivatives(time, yder) # bpoly time unit: µs
#
#    # get number of evaluation points
#    n_eval = int(time[-1]/acq_param['timestep'])
#    # get evaluation times for one line
#    t_eval = np.linspace(0, time[-1], n_eval)
#    # evaluate polynomial
#    poly_eval = bpoly(t_eval)
#    # return evaluated polynomial at the timestep I want
#    return poly_eval


# Copyright (C) 2020, 2021 TestaLab
# This file is part of ImSwitch.
#
# ImSwitch is free software: you can redistribute it and/or modify
# it under the terms of the GNU General Public License as published by
# the Free Software Foundation, either version 3 of the License, or
# (at your option) any later version.
#
# ImSwitch is distributed in the hope that it will be useful,
# but WITHOUT ANY WARRANTY; without even the implied warranty of
# MERCHANTABILITY or FITNESS FOR A PARTICULAR PURPOSE.  See the
# GNU General Public License for more details.
#
# You should have received a copy of the GNU General Public License
# along with this program.  If not, see <https://www.gnu.org/licenses/>.<|MERGE_RESOLUTION|>--- conflicted
+++ resolved
@@ -105,15 +105,14 @@
         # scanInfoDict: parameters that are important to relay to TTLCycleDesigner and/or image
         # acquisition managers
         scanInfoDict = {
-<<<<<<< HEAD
             'n_lines': int(self.axis_length[1] / self.axis_step_size[1]),
             'pixels_line': pixels_line,
-            'scan_samples_line': np.int(
+            'scan_samples_line': int(
                 round(pixels_line * parameterDict['sequence_time'] * 1e6 / self.__timestep)
             ),
             'scan_samples_period': samples_period - 1,
             'scan_samples_total': len(fast_axis_signal),
-            'scan_throw_startzero': np.int(round(self.__paddingtime / self.__timestep)),
+            'scan_throw_startzero': int(round(self.__paddingtime / self.__timestep)),
             'scan_throw_initpos': self._samples_initpos,
             'scan_throw_settling': self._samples_settling,
             'scan_throw_startacc': self._samples_startacc,
@@ -124,24 +123,6 @@
             'pixel_size_ax2': parameterDict['axis_step_size'][1],
             'minmax_fast_axis': [min(fast_axis_signal), max(fast_axis_signal)],
             'minmax_slow_axis': [min(slow_axis_signal), max(slow_axis_signal)]
-=======
-                'n_lines': int(self.axis_length[1]/self.axis_step_size[1]),
-                'pixels_line': pixels_line,
-                'scan_samples_line': int(round(pixels_line * parameterDict['sequence_time'] * 1e6 / self.__timestep)),
-                'scan_samples_period': samples_period-1,
-                'scan_samples_total': len(fast_axis_signal),
-                'scan_throw_startzero': int(round(self.__paddingtime / self.__timestep)),
-                'scan_throw_initpos': self._samples_initpos,
-                'scan_throw_settling': self._samples_settling,
-                'scan_throw_startacc': self._samples_startacc,
-                'scan_throw_finalpos': self._samples_finalpos,
-                'scan_time_step': round(self.__timestep * 1e-6, ndigits=10),
-                'dwell_time': parameterDict['sequence_time'],
-                'pixel_size_ax1': parameterDict['axis_step_size'][0],
-                'pixel_size_ax2': parameterDict['axis_step_size'][1],
-                'minmax_fast_axis': [min(fast_axis_signal), max(fast_axis_signal)],
-                'minmax_slow_axis': [min(slow_axis_signal), max(slow_axis_signal)]
->>>>>>> 42b158ef
         }
 
         print('Scanning curves generated.')
@@ -446,14 +427,9 @@
         # initial smooth acceleration piece from 0
         pos_pre1 = self.__init_positioning(initpos=np.min(pos), v_max=v_max, a_max=a_max)
         self._samples_initpos = len(pos_pre1)
-<<<<<<< HEAD
         # initial settling time before first line
-        settlinglen = np.int(round(self.__settlingtime / self.__timestep))
+        settlinglen = int(round(self.__settlingtime / self.__timestep))
         pos_pre2 = np.repeat(np.min(pos), settlinglen)  # settling positions
-=======
-        settlinglen = int(round(self.__settlingtime / self.__timestep))  # initial settling time before first line
-        pos_pre2 = np.repeat(np.min(pos),settlinglen)  # settling positions
->>>>>>> 42b158ef
         self._samples_settling = len(pos_pre2)
         pos_pre3 = pos[np.where(pos == np.min(pos))[0][-1]:]  # first half scan curve
         # alt: last half scan curve to last peak after last line
@@ -469,14 +445,9 @@
         return pos_ret
 
     def __zero_padding(self, parameterDict, pos1, pos2):
-<<<<<<< HEAD
         """ Pad zeros to the end of two scanning curves, for initial and final
         settling of galvos """
-        padlen = np.int(round(self.__paddingtime / self.__timestep))
-=======
-        """ Pad zeros to the end of two scanning curves, for initial and final settling of galvos """
         padlen = int(round(self.__paddingtime / self.__timestep))
->>>>>>> 42b158ef
         # check that the length of pos1 and pos2 are identical
         padlen1 = np.array([padlen, padlen])
         padlen2 = np.array([padlen, padlen])

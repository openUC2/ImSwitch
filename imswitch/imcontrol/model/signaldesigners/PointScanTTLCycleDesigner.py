import numpy as np

from .basesignaldesigners import TTLCycleDesigner


class PointScanTTLCycleDesigner(TTLCycleDesigner):
    """ Line-based TTL cycle designer, for point-scanning applications. Treats
    input ms as lines.

    Designer params: None
    """

    def __init__(self, *args, **kwargs):
        super().__init__(*args, **kwargs)

        self._expectedParameters = ['target_device',
                                    'TTL_start',
                                    'TTL_end',
                                    'sequence_time']

    @property
    def timeUnits(self):
        return 'lines'

    def make_signal(self, parameterDict, setupInfo, scanInfoDict=None):
        if not self.parameterCompatibility(parameterDict):
            print('TTL parameters seem incompatible, this error should not be \
                  since this should be checked at program start-up')
            return None

        if not scanInfoDict:
            return self.__make_signal_stationary(parameterDict, setupInfo.scan.sampleRate)
        else:
            signal_dict = {}

            # sample_rate = setupInfo.scan.sampleRate
            targets = parameterDict['target_device']
            # samples_pixel = parameterDict['sequence_time'] * sample_rate
            # pixels_line = scanInfoDict['pixels_line']
            samples_line = scanInfoDict['scan_samples_line']
            samples_total = scanInfoDict['scan_samples_total']

            # extra ON to make sure the laser is on at the start and end of the line (due to
            # rise/fall time) (if it is ON there initially)
            onepad_extraon = 2
            zeropad_syncdelay = 0  # extra delay to sync with actual galvo positions
            zeropad_lineflyback = (scanInfoDict['scan_samples_period'] -
                                   scanInfoDict['scan_samples_line'] -
                                   onepad_extraon)
            zeropad_initpos = scanInfoDict['scan_throw_initpos']
            zeropad_settling = scanInfoDict['scan_throw_settling']
            zeropad_start = scanInfoDict['scan_throw_startzero']
            zeropad_startacc = scanInfoDict['scan_throw_startacc']
            # zeropad_finalpos = scanInfoDict['scan_throw_finalpos']
            # Tile and pad TTL signals according to fast axis scan parameters
            for i, target in enumerate(targets):
                signal_line = np.zeros(samples_line, dtype='bool')
<<<<<<< HEAD
                for j, (start, end) in enumerate(zip(parameterDict['TTL_start'][i],
                                                     parameterDict['TTL_end'][i])):
                    start = start * 1e3
                    end = end * 1e3
                    start_on = min(np.int(np.round(start * samples_line)), samples_line)
                    end_on = min(np.int(np.round(end * samples_line)), samples_line)
=======
                for j, (start, end) in enumerate(zip(parameterDict['TTL_start'][i], parameterDict['TTL_end'][i])):
                    start = start*1e3
                    end = end*1e3
                    start_on = min(int(np.round(start * samples_line)), samples_line)
                    end_on = min(int(np.round(end * samples_line)), samples_line)
>>>>>>> 42b158ef
                    signal_line[start_on:end_on] = True

                if signal_line[0]:
                    signal_line = np.append(np.ones(onepad_extraon, dtype='bool'), signal_line)
                else:
                    signal_line = np.append(np.zeros(onepad_extraon, dtype='bool'), signal_line)
                signal_period = np.append(signal_line, np.zeros(zeropad_lineflyback, dtype='bool'))
                # TODO: # only do 2D-scan for now, fix for 3D-scan

                # all lines except last
                signal = np.tile(signal_period, scanInfoDict['n_lines'] - 1)
                # add last line (does without flyback)
                signal = np.append(signal, signal_line)

                # pad a delay for synchronizing scan position with TTL
                signal = np.append(np.zeros(zeropad_syncdelay, dtype='bool'), signal)
                # pad first line acceleration
                signal = np.append(np.zeros(zeropad_startacc, dtype='bool'), signal)
                # pad start settling
                signal = np.append(np.zeros(zeropad_settling, dtype='bool'), signal)
                signal = np.append(np.zeros(zeropad_initpos, dtype='bool'), signal)  # pad initpos
                signal = np.append(np.zeros(zeropad_start, dtype='bool'), signal)  # pad start zeros
                zeropad_end = samples_total - len(signal)
                # pad end zeros to same length as analog scanning
                signal = np.append(signal, np.zeros(zeropad_end, dtype='bool'))

                signal_dict[target] = signal

            # return signal_dict, which contains bool arrays for each target
            return signal_dict

    def __make_signal_stationary(self, parameterDict, sample_rate):
        signal_dict_pixel = self.__pixel_stationary(parameterDict, sample_rate)
        return signal_dict_pixel

    def __pixel_stationary(self, parameterDict, sample_rate):
        targets = parameterDict['target_device']
        samples_cycle = parameterDict['sequence_time'] * sample_rate
<<<<<<< HEAD
        # if not samples_cycle.is_integer():
        #     print('WARNING: Non-integer number of sequence samples, rounding up')
        samples_cycle = np.int(np.ceil(samples_cycle))
        # print(samples_cycle)
=======
        #if not samples_cycle.is_integer():
            #print('WARNING: Non-integer number of sequence samples, rounding up')
        samples_cycle = int(np.ceil(samples_cycle))
        #print(samples_cycle)
>>>>>>> 42b158ef
        signalDict = {}
        tmpSigArr = np.zeros(samples_cycle, dtype='bool')
        for i, target in enumerate(targets):
            tmpSigArr[:] = False
            for j, start in enumerate(parameterDict['TTL_start'][i]):
                startSamp = int(np.round(start * sample_rate))
                endSamp = int(np.round(parameterDict['TTL_end'][i][j] * sample_rate))
                tmpSigArr[startSamp:endSamp] = True
            signalDict[target] = np.copy(tmpSigArr)
        # TODO: add zero-padding and looping of this signal here, as was previously done in
        #       ScanManager?
        return signalDict


# Copyright (C) 2020, 2021 TestaLab
# This file is part of ImSwitch.
#
# ImSwitch is free software: you can redistribute it and/or modify
# it under the terms of the GNU General Public License as published by
# the Free Software Foundation, either version 3 of the License, or
# (at your option) any later version.
#
# ImSwitch is distributed in the hope that it will be useful,
# but WITHOUT ANY WARRANTY; without even the implied warranty of
# MERCHANTABILITY or FITNESS FOR A PARTICULAR PURPOSE.  See the
# GNU General Public License for more details.
#
# You should have received a copy of the GNU General Public License
# along with this program.  If not, see <https://www.gnu.org/licenses/>.<|MERGE_RESOLUTION|>--- conflicted
+++ resolved
@@ -55,20 +55,12 @@
             # Tile and pad TTL signals according to fast axis scan parameters
             for i, target in enumerate(targets):
                 signal_line = np.zeros(samples_line, dtype='bool')
-<<<<<<< HEAD
                 for j, (start, end) in enumerate(zip(parameterDict['TTL_start'][i],
                                                      parameterDict['TTL_end'][i])):
                     start = start * 1e3
                     end = end * 1e3
-                    start_on = min(np.int(np.round(start * samples_line)), samples_line)
-                    end_on = min(np.int(np.round(end * samples_line)), samples_line)
-=======
-                for j, (start, end) in enumerate(zip(parameterDict['TTL_start'][i], parameterDict['TTL_end'][i])):
-                    start = start*1e3
-                    end = end*1e3
                     start_on = min(int(np.round(start * samples_line)), samples_line)
                     end_on = min(int(np.round(end * samples_line)), samples_line)
->>>>>>> 42b158ef
                     signal_line[start_on:end_on] = True
 
                 if signal_line[0]:
@@ -107,17 +99,10 @@
     def __pixel_stationary(self, parameterDict, sample_rate):
         targets = parameterDict['target_device']
         samples_cycle = parameterDict['sequence_time'] * sample_rate
-<<<<<<< HEAD
         # if not samples_cycle.is_integer():
         #     print('WARNING: Non-integer number of sequence samples, rounding up')
-        samples_cycle = np.int(np.ceil(samples_cycle))
+        samples_cycle = int(np.ceil(samples_cycle))
         # print(samples_cycle)
-=======
-        #if not samples_cycle.is_integer():
-            #print('WARNING: Non-integer number of sequence samples, rounding up')
-        samples_cycle = int(np.ceil(samples_cycle))
-        #print(samples_cycle)
->>>>>>> 42b158ef
         signalDict = {}
         tmpSigArr = np.zeros(samples_cycle, dtype='bool')
         for i, target in enumerate(targets):

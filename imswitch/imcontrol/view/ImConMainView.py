from dataclasses import dataclass

from pyqtgraph.dockarea import Dock, DockArea
from qtpy import QtCore, QtWidgets

from imswitch.imcommon.model import initLogger
from imswitch.imcommon.view import PickDatasetsDialog
from . import widgets
from .PickSetupDialog import PickSetupDialog
from .PickUC2BoardConfigDialog import PickUC2BoardConfigDialog


class ImConMainView(QtWidgets.QMainWindow):
    sigLoadParamsFromHDF5 = QtCore.Signal()
    sigPickSetup = QtCore.Signal()
    sigPickConfig = QtCore.Signal()
    sigClosing = QtCore.Signal()

    def __init__(self, options, viewSetupInfo, *args, **kwargs):
        self.__logger = initLogger(self)
        self.__logger.debug('Initializing')

        super().__init__(*args, **kwargs)

        self.pickSetupDialog = PickSetupDialog(self)
        self.PickUC2BoardConfigDialog = PickUC2BoardConfigDialog(self)
        self.pickDatasetsDialog = PickDatasetsDialog(self, allowMultiSelect=False)

        self.viewSetupInfo = viewSetupInfo

        # Widget factory
        self.factory = widgets.WidgetFactory(options)
        self.docks = {}
        self.widgets = {}
        self.shortcuts = {}

        # Menu Bar
        menuBar = self.menuBar()
        file = menuBar.addMenu('&File')
        tools = menuBar.addMenu('&Tools')
        self.shortcuts = menuBar.addMenu('&Shortcuts')

        self.loadParamsAction = QtWidgets.QAction('Load parameters from saved HDF5 file…', self)
        self.loadParamsAction.setShortcut('Ctrl+P')
        self.loadParamsAction.triggered.connect(self.sigLoadParamsFromHDF5)
        file.addAction(self.loadParamsAction)

        self.pickSetupAction = QtWidgets.QAction('Pick hardware setup…', self)
        self.pickSetupAction.triggered.connect(self.sigPickSetup)
        tools.addAction(self.pickSetupAction)

        self.pickConfigAction = QtWidgets.QAction('Pick hardware config', self)
        self.pickConfigAction.triggered.connect(self.sigPickConfig)
        tools.addAction(self.pickConfigAction)

        # Window
        self.setWindowTitle('ImSwitch')

        self.cwidget = QtWidgets.QWidget()
        layout = QtWidgets.QHBoxLayout()
        self.cwidget.setLayout(layout)
        self.setCentralWidget(self.cwidget)

        # Dock area
        rightDockInfos = {
            'Autofocus': _DockInfo(name='Autofocus', yPosition=0),
            'FocusLock': _DockInfo(name='Focus Lock', yPosition=0),
            'SLM': _DockInfo(name='SLM', yPosition=0),
            'UC2Config': _DockInfo(name='UC2Config', yPosition=0),
            'SIM': _DockInfo(name='SIM', yPosition=0),
            'DPC': _DockInfo(name='DPC', yPosition=0),
            'MCT': _DockInfo(name='MCT', yPosition=0),
            'WebRTC': _DockInfo(name='WebRTC', yPosition=0),
            'MockXX': _DockInfo(name='MockXX', yPosition=0),
            'JetsonNano': _DockInfo(name='JetsonNano', yPosition=0),
            'HistoScan': _DockInfo(name='HistoScan', yPosition=1),
            'PixelCalibration': _DockInfo(name='PixelCalibration', yPosition=1),
            'ISM': _DockInfo(name='ISM', yPosition=0),
            'Laser': _DockInfo(name='Laser Control', yPosition=0),
            'LED': _DockInfo(name='LED Control', yPosition=0),
            'EtSTED': _DockInfo(name='EtSTED', yPosition=0),
            'Positioner': _DockInfo(name='Positioner', yPosition=1),
<<<<<<< HEAD
            'Rotator': _DockInfo(name='Rotator', yPosition=1),
            'MotCorr': _DockInfo(name='Motorized Correction Collar', yPosition=1),
=======
            'StandaPositioner': _DockInfo(name='StandaPositioner', yPosition=1),
            'StandaStage': _DockInfo(name='StandaStage', yPosition=1),
>>>>>>> 3f708780
            'SLM': _DockInfo(name='SLM', yPosition=2),
            'Scan': _DockInfo(name='Scan', yPosition=2),
            'RotationScan': _DockInfo(name='RotationScan', yPosition=2),
            'BeadRec': _DockInfo(name='Bead Rec', yPosition=3),
            'AlignmentLine': _DockInfo(name='Alignment Tool', yPosition=3),
            'AlignAverage': _DockInfo(name='Axial Alignment Tool', yPosition=3),
            'AlignXY': _DockInfo(name='Rotational Alignment Tool', yPosition=3),
            'ULenses': _DockInfo(name='uLenses Tool', yPosition=3),
            'FFT': _DockInfo(name='FFT Tool', yPosition=3),
            'Holo': _DockInfo(name='Holo Tool', yPosition=3),
            'Histogramm': _DockInfo(name='Histogramm Tool', yPosition=3),
            'STORMRecon': _DockInfo(name='STORM Recon Tool', yPosition=2),
            'HoliSheet': _DockInfo(name='HoliSheet Tool', yPosition=3),
            'SquidStageScan': _DockInfo(name='SquidStageScan Tool', yPosition=3),
            'WellPlate': _DockInfo(name='Wellplate Tool', yPosition=1),
            'Deck': _DockInfo(name="Deck Tool", yPosition=1),
            'DeckScan': _DockInfo(name="Deck Scanner", yPosition=1),
            'OpentronsDeck': _DockInfo(name="OpentronsDeck Tool", yPosition=1),
            'OpentronsDeckScan': _DockInfo(name="OpentronsDeck Scanner", yPosition=1),
            'LEDMatrix': _DockInfo(name='LEDMatrix Tool', yPosition=0),
            'Watcher': _DockInfo(name='File Watcher', yPosition=3),
            'Tiling': _DockInfo(name='Tiling', yPosition=3)
        }
        leftDockInfos = {
            'Settings': _DockInfo(name='Detector Settings', yPosition=0),
            'View': _DockInfo(name='Image Controls', yPosition=1),
            'Recording': _DockInfo(name='Recording', yPosition=2),
            'Console': _DockInfo(name='Console', yPosition=3)
        }
        otherDockKeys = ['Image']
        allDockKeys = list(rightDockInfos.keys()) + list(leftDockInfos.keys()) + otherDockKeys

        dockArea = DockArea()
        enabledDockKeys = self.viewSetupInfo.availableWidgets
        if enabledDockKeys is False:
            enabledDockKeys = []
        elif enabledDockKeys is True:
            enabledDockKeys = allDockKeys

        if 'Image' in enabledDockKeys:
            self.docks['Image'] = Dock('Image Display', size=(1, 1))
            self.widgets['Image'] = self.factory.createWidget(widgets.ImageWidget)
            self.docks['Image'].addWidget(self.widgets['Image'])
            self.factory.setArgument('napariViewer', self.widgets['Image'].napariViewer)

        rightDocks = self._addDocks(
            {k: v for k, v in rightDockInfos.items() if k in enabledDockKeys},
            dockArea, 'right'
        )

        if 'Image' in enabledDockKeys:
            dockArea.addDock(self.docks['Image'], 'left')

        self._addDocks(
            {k: v for k, v in leftDockInfos.items() if k in enabledDockKeys},
            dockArea, 'left'
        )

        # Add dock area to layout
        layout.addWidget(dockArea)

        # Maximize window
        self.hide()  # Minimize time the window is displayed while loading multi module window

        # Adjust dock sizes (the window has to be maximized first for this to work properly)
        if 'Settings' in self.docks:
            self.docks['Settings'].setStretch(1, 5)
            self.docks['Settings'].container().setStretch(3, 1)
        if len(rightDocks) > 0:
            rightDocks[-1].setStretch(1, 5)
        if 'Image' in self.docks:
            self.docks['Image'].setStretch(10, 1)

        # self.showMaximized()

        # self.setMaximumSize(1720,900)


    def addShortcuts(self, shortcuts):
        for s in shortcuts.values():
            action = QtWidgets.QAction(s["name"], self)
            action.setShortcut(s["key"])
            action.triggered.connect(s["callback"])
            self.shortcuts.addAction(action)

    def showPickSetupDialogBlocking(self):
        result = self.pickSetupDialog.exec_()
        return result == QtWidgets.QDialog.Accepted

    def showPickDatasetsDialogBlocking(self):
        result = self.pickDatasetsDialog.exec_()
        return result == QtWidgets.QDialog.Accepted

    def showConfigSetupDialogBlocking(self):
        result = self.PickUC2BoardConfigDialog.exec_()
        return result == QtWidgets.QDialog.Accepted

    def closeEvent(self, event):
        self.sigClosing.emit()
        event.accept()

    def _addDocks(self, dockInfoDict, dockArea, position):
        docks = []

        prevDock = None
        prevDockYPosition = -1
        for widgetKey, dockInfo in dockInfoDict.items():
            self.widgets[widgetKey] = self.factory.createWidget(
                getattr(widgets, f'{widgetKey}Widget')
                if widgetKey != 'Scan' else
                getattr(widgets, f'{widgetKey}Widget{self.viewSetupInfo.scan.scanWidgetType}')
            )
            self.docks[widgetKey] = Dock(dockInfo.name, size=(1, 1))
            self.docks[widgetKey].addWidget(self.widgets[widgetKey])
            if prevDock is None:
                dockArea.addDock(self.docks[widgetKey], position)
            elif dockInfo.yPosition > prevDockYPosition:
                dockArea.addDock(self.docks[widgetKey], 'bottom', prevDock)
            else:
                dockArea.addDock(self.docks[widgetKey], 'above', prevDock)
            prevDock = self.docks[widgetKey]
            prevDockYPosition = dockInfo.yPosition
            docks.append(prevDock)

        return docks


@dataclass
class _DockInfo:
    name: str
    yPosition: int


# Copyright (C) 2020-2021 ImSwitch developers
# This file is part of ImSwitch.
#
# ImSwitch is free software: you can redistribute it and/or modify
# it under the terms of the GNU General Public License as published by
# the Free Software Foundation, either version 3 of the License, or
# (at your option) any later version.
#
# ImSwitch is distributed in the hope that it will be useful,
# but WITHOUT ANY WARRANTY; without even the implied warranty of
# MERCHANTABILITY or FITNESS FOR A PARTICULAR PURPOSE.  See the
# GNU General Public License for more details.
#
# You should have received a copy of the GNU General Public License
# along with this program.  If not, see <https://www.gnu.org/licenses/>.<|MERGE_RESOLUTION|>--- conflicted
+++ resolved
@@ -80,13 +80,10 @@
             'LED': _DockInfo(name='LED Control', yPosition=0),
             'EtSTED': _DockInfo(name='EtSTED', yPosition=0),
             'Positioner': _DockInfo(name='Positioner', yPosition=1),
-<<<<<<< HEAD
             'Rotator': _DockInfo(name='Rotator', yPosition=1),
             'MotCorr': _DockInfo(name='Motorized Correction Collar', yPosition=1),
-=======
             'StandaPositioner': _DockInfo(name='StandaPositioner', yPosition=1),
             'StandaStage': _DockInfo(name='StandaStage', yPosition=1),
->>>>>>> 3f708780
             'SLM': _DockInfo(name='SLM', yPosition=2),
             'Scan': _DockInfo(name='Scan', yPosition=2),
             'RotationScan': _DockInfo(name='RotationScan', yPosition=2),

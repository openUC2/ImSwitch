--- conflicted
+++ resolved
@@ -71,10 +71,7 @@
             'DPC': _DockInfo(name='DPC', yPosition=0),
             'MCT': _DockInfo(name='MCT', yPosition=0),
             'WebRTC': _DockInfo(name='WebRTC', yPosition=0),
-<<<<<<< HEAD
             'Hypha': _DockInfo(name='Hypha', yPosition=0),
-=======
->>>>>>> e958273d
             'MockXX': _DockInfo(name='MockXX', yPosition=0),
             'JetsonNano': _DockInfo(name='JetsonNano', yPosition=0),
             'HistoScan': _DockInfo(name='HistoScan', yPosition=1),

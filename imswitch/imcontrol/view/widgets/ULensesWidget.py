from qtpy import QtCore, QtWidgets

<<<<<<< HEAD
from imswitch.imcommon.view.guitools import naparitools
from imswitch.imcontrol.view import guitools
from .basewidgets import Widget
=======
from imswitch.imcontrol.view import guitools
from .basewidgets import NapariHybridWidget
>>>>>>> dcd2b301


class ULensesWidget(NapariHybridWidget):
    """ Alignment widget that shows a grid of points on top of the image in the viewbox."""

    sigULensesClicked = QtCore.Signal()
    sigUShowLensesChanged = QtCore.Signal(bool)  # (enabled)

    def __post_init__(self):
        # Graphical Elements
        self.ulensesButton = guitools.BetterPushButton('uLenses')
        self.ulensesCheck = QtWidgets.QCheckBox('Show uLenses')
        self.xEdit = QtWidgets.QLineEdit('0')
        self.yEdit = QtWidgets.QLineEdit('0')
        self.pxEdit = QtWidgets.QLineEdit('157.5')
        self.upEdit = QtWidgets.QLineEdit('1182')
<<<<<<< HEAD
        self.ulensesPlot = naparitools.VispyScatterVisual(color='red', symbol='x')
=======

        # Vispy visual to render in napari
        self.ulensesPlot = guitools.VispyScatterVisual(color='red', symbol='x')
        self.ulensesPlot.hide()
        self.addItemToViewer(self.ulensesPlot)
>>>>>>> dcd2b301

        # Add elements to GridLayout
        ulensesLayout = QtWidgets.QGridLayout()
        self.setLayout(ulensesLayout)
        ulensesLayout.addWidget(QtWidgets.QLabel('Pixel Size'), 0, 0)
        ulensesLayout.addWidget(self.pxEdit, 0, 1)
        ulensesLayout.addWidget(QtWidgets.QLabel('Periodicity'), 1, 0)
        ulensesLayout.addWidget(self.upEdit, 1, 1)
        ulensesLayout.addWidget(QtWidgets.QLabel('X offset'), 2, 0)
        ulensesLayout.addWidget(self.xEdit, 2, 1)
        ulensesLayout.addWidget(QtWidgets.QLabel('Y offset'), 3, 0)
        ulensesLayout.addWidget(self.yEdit, 3, 1)
        ulensesLayout.addWidget(self.ulensesButton, 4, 0)
        ulensesLayout.addWidget(self.ulensesCheck, 4, 1)

        # Connect signals
        self.ulensesButton.clicked.connect(self.sigULensesClicked)
        self.ulensesCheck.toggled.connect(self.sigUShowLensesChanged)

    def getParameters(self):
        """ Returns the X offset, Y offset, pixel size, and periodicity
        parameters respectively set by the user."""
        return (float(self.xEdit.text()),
                float(self.yEdit.text()),
                float(self.pxEdit.text()),
                float(self.upEdit.text()))

    def getPlotGraphicsItem(self):
        return self.ulensesPlot

    def setData(self, x, y):
        """ Updates plot with new parameters. """
        self.ulensesPlot.setData(x=x, y=y)

    def setULensesVisible(self, visible):
        """ Updates visibility of plot. """
        self.ulensesPlot.setVisible(visible)


# Copyright (C) 2020, 2021 TestaLab
# This file is part of ImSwitch.
#
# ImSwitch is free software: you can redistribute it and/or modify
# it under the terms of the GNU General Public License as published by
# the Free Software Foundation, either version 3 of the License, or
# (at your option) any later version.
#
# ImSwitch is distributed in the hope that it will be useful,
# but WITHOUT ANY WARRANTY; without even the implied warranty of
# MERCHANTABILITY or FITNESS FOR A PARTICULAR PURPOSE.  See the
# GNU General Public License for more details.
#
# You should have received a copy of the GNU General Public License
# along with this program.  If not, see <https://www.gnu.org/licenses/>.<|MERGE_RESOLUTION|>--- conflicted
+++ resolved
@@ -1,13 +1,8 @@
 from qtpy import QtCore, QtWidgets
 
-<<<<<<< HEAD
 from imswitch.imcommon.view.guitools import naparitools
 from imswitch.imcontrol.view import guitools
-from .basewidgets import Widget
-=======
-from imswitch.imcontrol.view import guitools
 from .basewidgets import NapariHybridWidget
->>>>>>> dcd2b301
 
 
 class ULensesWidget(NapariHybridWidget):
@@ -24,15 +19,11 @@
         self.yEdit = QtWidgets.QLineEdit('0')
         self.pxEdit = QtWidgets.QLineEdit('157.5')
         self.upEdit = QtWidgets.QLineEdit('1182')
-<<<<<<< HEAD
-        self.ulensesPlot = naparitools.VispyScatterVisual(color='red', symbol='x')
-=======
 
         # Vispy visual to render in napari
-        self.ulensesPlot = guitools.VispyScatterVisual(color='red', symbol='x')
+        self.ulensesPlot = naparitools.VispyScatterVisual(color='red', symbol='x')
         self.ulensesPlot.hide()
         self.addItemToViewer(self.ulensesPlot)
->>>>>>> dcd2b301
 
         # Add elements to GridLayout
         ulensesLayout = QtWidgets.QGridLayout()

[build-system]
requires = [
    "setuptools>=42",
    "wheel"
]
build-backend = "setuptools.build_meta"

[project]
name = "ImSwitchUC2"
description = "Microscopy control"
readme = "README.md"
license = {text = "GPL-3.0-or-later"}
authors = [
    {name = "Benedict Diederich", email = "benedictdied@gmail.com"},
    {name = "Xavier Casas Moreno"},
]
maintainers = [
    {name = "Benedict Diederich", email = "benedictdied@gmail.com"},
]
classifiers = [
    "Programming Language :: Python :: 3",
    "License :: OSI Approved :: GNU General Public License v3 or later (GPLv3+)",
    "Operating System :: OS Independent",
]
dynamic = ["version"]
requires-python = ">=3.11"
dependencies = [
    "pydantic==2.11.4",
    "coloredlogs >= 15",
    "colour-science >= 0.3",
    "dataclasses-json >= 0.5",
    "h5py >= 2.10",
    "pyvisa-py==0.4.1",
    "lantzdev >= 0.5.2",
    "luddite >= 1",
    "nidaqmx >= 0.5.7",
    "numpy==2.1.2",
    "packaging >= 19",
    "psutil >= 5.4.8",
    "pyserial >= 3.4",
    "requests >= 2.25",
    "scikit-image==0.25.2",
    "Send2Trash >= 1.8",
    "tifffile >= 2020.11.26",
    "dask[complete] >= 2024.8.0",
    "fastAPI >= 0.86.0",
    "uvicorn[standard] >= 0.19.0",
    "matplotlib == 3.9.2",
    "opencv-python",
    "dataclasses-json >= 0.5",
    "aiortc >= 1.9.0",
    "UC2-REST",
    "tk >= 0.1.0",
    "jupyter",
    "python-multipart >= 0.0.5",
    "piexif >= 1.1.3",
    "NanoImagingPack==2.1.4",
    "imswitchclient>=0.1.2",
    "psygnal",
    "python-socketio[asyncio]==5.11.4",
    "jupyterlab==4.2.5",
    "python-dateutil >= 2.8.1",
    "zarr>=3.0.0",
    "numcodecs>=0.13.1",
    "aiohttp>=3.9.4",
    "numba>=0.61.2", 
    "mikro-next>=0.18.0", 
<<<<<<< HEAD
    "arkitekt-next>=0.29.0", 
    "koil>=2.0.5",
    "msgpack>=1.0.4"
=======
    "arkitekt-next["all"]==0.30.1", 
    "koil>=2.0.5"    
>>>>>>> e696b90b
]

[project.optional-dependencies]
PyQt5 = [
    "qtpy >= 1.9",
    "PyQt5 >= 5.15.2",
    "QDarkStyle >= 3",
    "QScintilla >= 2.12",
    "PyQtWebEngine >= 5.15.2",
    "pyqtgraph >= 0.12.1",
    "napari[pyqt5] >= 0.6.0",
    "lantzdev[qt] >= 0.5.2",
    "qtpy >= 1.9",
]
Lepmont = [
    "smbus2",
    "smbus",
    "RPi.GPIO",
    "luma.oled",
]
Ashlar = [
    "ashlarUC2",
]
arkitekt = [
    "arkitekt-next["all"]==0.30.1",
]
imjoy = [
    "imjoy-rpc==0.5.59",
    "imjoy_rpc",
    "imjoy",
]
dev = [
    "pytest",
]

[project.urls]
Homepage = "https://github.com/openuc2/ImSwitch"
"Bug Tracker" = "https://github.com/openuc2/ImSwitch/issues"

[project.scripts]
imswitch = "imswitch.__main__:main"

[tool.setuptools.dynamic]
version = {attr = "imswitch.__version__"}

[tool.setuptools.packages.find]
include = ["imswitch*"]

[tool.setuptools.package-data]
"*" = ["*"]

[dependency-groups]
dev = [
    "arkitekt-next["all"]==0.30.1",
]

[project.entry-points."imswitch.implugins.detectors"]

[project.entry-points."imswitch.implugins.lasers"]

[project.entry-points."imswitch.implugins.positioner"]

[project.entry-points."jupyter_client.kernel_provisioners"]
imswitch-provisioner = "imswitch.imcontrol.model.jupyter_connection:ExistingProvisioner"<|MERGE_RESOLUTION|>--- conflicted
+++ resolved
@@ -63,16 +63,11 @@
     "zarr>=3.0.0",
     "numcodecs>=0.13.1",
     "aiohttp>=3.9.4",
-    "numba>=0.61.2", 
-    "mikro-next>=0.18.0", 
-<<<<<<< HEAD
-    "arkitekt-next>=0.29.0", 
+    "numba>=0.61.2",
+    "mikro-next>=0.18.0",
+    "arkitekt-next["all"]==0.30.1",
     "koil>=2.0.5",
     "msgpack>=1.0.4"
-=======
-    "arkitekt-next["all"]==0.30.1", 
-    "koil>=2.0.5"    
->>>>>>> e696b90b
 ]
 
 [project.optional-dependencies]

coloredlogs >= 15
colour-science >= 0.3
dataclasses-json >= 0.5
h5py >= 3
pyvisa-py==0.4.1
lantzdev[qt] >= 0.5.2
luddite >= 1
<<<<<<< HEAD
napari[pyqt5]==0.4.19
=======
napari[pyqt5] < 0.5.0
>>>>>>> 38954d8d
nidaqmx >= 0.5.7
numpy == 1.23.5
packaging >= 19
psutil >= 5.4.8
PyQt5 >= 5.15.2
pyqtgraph == 0.13.3
microscope
pyserial >= 3.4
QDarkStyle >= 3
QScintilla >= 2.12
qtpy >= 1.9
requests >= 2.25
scikit-image >= 0.19.2
Send2Trash >= 1.8
tifffile >= 2020.11.26
ome_zarr >= 0.6.1
Pyro5 >= 5.14
fastAPI >= 0.86.0
uvicorn[standard] >= 0.19.0
matplotlib >= 3.6
websockets >= 10.0
websocket-client >= 1.2
opencv-python
imjoy_rpc
imjoy
aiortc >= 1.3.0
juliacall
UC2-REST
python-multipart >= 0.0.5
jupyter
rpyc >= 5.0.0
tk >= 0.1.0
psygnal==0.11.1
piexif >= 1.1.3
NanoImagingPack==2.1.3.dev1
ashlarUC2
pydantic >= 1.9.0
<|MERGE_RESOLUTION|>--- conflicted
+++ resolved
@@ -5,11 +5,7 @@
 pyvisa-py==0.4.1
 lantzdev[qt] >= 0.5.2
 luddite >= 1
-<<<<<<< HEAD
-napari[pyqt5]==0.4.19
-=======
 napari[pyqt5] < 0.5.0
->>>>>>> 38954d8d
 nidaqmx >= 0.5.7
 numpy == 1.23.5
 packaging >= 19
@@ -46,4 +42,4 @@
 piexif >= 1.1.3
 NanoImagingPack==2.1.3.dev1
 ashlarUC2
-pydantic >= 1.9.0
+pydantic >= 1.9.0
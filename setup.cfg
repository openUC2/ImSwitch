[metadata]
name = ImSwitch
version = attr: imswitch.__version__
author = Xavier Casas Moreno
author_email = xaviercm@kth.se
description = Microscopy control
long_description = file: README.md
long_description_content_type = text/markdown
url = https://github.com/kasasxav/ImSwitch
project_urls =
    Bug Tracker = https://github.com/kasasxav/ImSwitch/issues
classifiers =
    Programming Language :: Python :: 3
    License :: OSI Approved :: GNU General Public License v3 or later (GPLv3+)
    Operating System :: OS Independent

[options]
packages = find:
include_package_data = True
python_requires = >=3.7
install_requires =
    coloredlogs >= 15
    colour-science >= 0.3
    dataclasses-json >= 0.5
    h5py >= 3
    lantzdev[qt] >= 0.5.2
    luddite >= 1
    napari[pyqt5] == 0.4.7  # pinned because of napari issue 2897
    nidaqmx >= 0.5.7
    numpy >= 1.19
    packaging >= 19
    psutil >= 5.4.8
    PyQt5 >= 5.15.2
    pyqtgraph >= 0.12.1
    microscope
    pyserial >= 3.4
    QDarkStyle >= 3
    QScintilla >= 2.12
    qtpy >= 1.9
    requests >= 2.25
    scikit-image >= 0.18
    Send2Trash >= 1.8
    tifffile >= 2020.11.26
    pulsestreamer
    zeroconf
<<<<<<< HEAD
    pymba >= 0.3.7
=======
>>>>>>> 435c6f1f
    opencv-python
    
    #git+https://github.com/alliedvision/VimbaPython

[options.entry_points]
console_scripts =
    imswitch = imswitch.__main__:main<|MERGE_RESOLUTION|>--- conflicted
+++ resolved
@@ -43,12 +43,9 @@
     tifffile >= 2020.11.26
     pulsestreamer
     zeroconf
-<<<<<<< HEAD
     pymba >= 0.3.7
-=======
->>>>>>> 435c6f1f
     opencv-python
-    
+
     #git+https://github.com/alliedvision/VimbaPython
 
 [options.entry_points]

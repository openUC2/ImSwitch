--- conflicted
+++ resolved
@@ -42,14 +42,10 @@
     scikit-image >= 0.18
     Send2Trash >= 1.8
     tifffile >= 2020.11.26
-<<<<<<< HEAD
-    ome_zarr
-=======
     ome_zarr >= 0.6.1
     Pyro5 >= 5.14
     fastAPI >= 0.86.0
     uvicorn[standard] >= 0.19.0
->>>>>>> 52bc1c08
 
 [options.entry_points]
 console_scripts =
